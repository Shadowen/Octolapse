# coding=utf-8

# This file is subject to the terms and conditions defined in
# file called 'LICENSE', which is part of this source code package.


import re
import collections
import string
import operator
import sys
import octoprint_octolapse.utility as utility
class GcodeParts(object):
	"""Contains the Gcode Command, an array of parameters, and a comment"""
	def __init__(self,gcode):
		# Member variables
		self.Gcode = gcode # The original gcoce
		self.Command = None # The trimmed command in the original case
		self.Parameters = [] # an array of trimmed parameters in the original case
		self.Comment = None # Any text after the first semicolon, untrimmed and unaltered

		# if there is no gcode there is nothing to do.
		if(gcode is None):
			return

		# create a temp variable to hold the command without the comment or semicolon
		commandAndParameters = None

		# find the first semicolon.  If it exists, split the string into two
		commentIndex = gcode.find(";")

		# handle splitting comment from command and parameters
		if(commentIndex>-1):
			# if we've found a semicolon
			if(commentIndex>0):
				commandAndParameters = gcode[0:commentIndex].strip()
			if(len(gcode)>=commentIndex+1):
				#If there is anything after the semicolon
				self.Comment = gcode[commentIndex+1:]
			else:
				#If there is nothing after the semicolon
				self.Comment = ""
		else:
			commandAndParameters = gcode.strip()
		# now we should have a stripped commandAndParameters string and either a stripped comment, or no comment

		# If there are no commands or parameters, there is nothing more to do.  We have extracted any comment that might exist on the line
		if(commandAndParameters is None or len(commandAndParameters)==0):
			return

		# split the commandAndParameters array, stripping any redundant whitespace
		commandArray = commandAndParameters.split() # This split command rocks!  How fun that the defaults work for my case!
		numParts = len(commandArray) # We will need to know how many elements are in this array later

		if(numParts == 0):
			return # Our string contained only whitespace, time to go, leaving the Command = None and Parameters = []

		# we for sure have a command at this point, so set it now!
		self.Command = commandArray[0]

		# If we have anything extra in our commandArray, it must contain parameters.
		if(numParts>1):
			self.Parameters = commandArray[1:] # everything but the first element

def GetGcodeFromString(commandString):
	command = commandString.strip().split(' ', 1)[0].upper()
	ix = command.find(";")
	if(ix > -1):
		command = command[0:ix]
	return command

class CommandParameter(object):
	def __init__(self,name,regex=None,value=None,order=None):
		self.Name = name
		if(regex is not None):
			self.__compiled = re.compile(regex,re.IGNORECASE)
		else:
			self.__complied = None
		self.Value = value
		self.Order = order

	def Parse(self,paramText):
		"""parse the parameter text and store it in the Value member.  Return true if a match is found, false if not."""

		self.Value = None # We haven't found a value yet.

		# if we have no compiled regex, we can't parse anything.
		if(self.__compiled is None):
			return False

		# get any matches
		matches = self.__compiled.match(paramText)
		if(matches is None):
			# No matches, time to go
			return False

		# How many capture groups did we find?
		numGroups = len(matches.groups())
		if(numGroups > 0):
			self.Value = matches.group(1)
			if(numGroups > 1):
				# if there were any extra matches, return false
				return False

		# if we're here, things went well.  Return True!
		return True

class CommandParameters(collections.MutableMapping):
	def __init__(self, *args, **kwargs):
		self.store = dict()
		self.update(dict(*args, **kwargs))  # use the free update to set keys

	def __getitem__(self,key):
		if(self.__keytransform__(key) in self.store.keys()):
			return self.store[self.__keytransform__(key)]
		return None

	def __setitem__(self,key,value):
		order = len(self.store) + 1
		if(value.Order is None):
			value.Order = order
		self.store[self.__keytransform__(key)] = value

	def __delitem__(self, key):
		del self.store[self.__keytransform__(key)]

	def __iter__(self):
		return iter(self.store)

	def __len__(self):
		return len(self.store)

	def __keytransform__(self, key):
		return key

	def ClearValues(self):
		for key,item in self.store.items():
			item.Value = None;
class Command(object):
	CommentTemplate = "{comment}"
	CommentTextTemplate = "{commenttext}"
	CommentSeparator = ";"
	def __init__(self,name=None, command=None, regex=None, displayTemplate=None,  parameters=None, gcode=None):
		if(type(command) is Command):
			self.Name = command.Name
			self.Command = command.Command
			self.DisplayTemplate = command.DisplayTemplate
			self.Parameters = command.Parameters
			self.CommandParts = command.CommandParts
		else:
			self.Name = name
			self.Command = command
			self.DisplayTemplate = displayTemplate
			self.Parameters = CommandParameters()
			self.CommandParts = GcodeParts(gcode)
			if(parameters is not None):
				if(type(parameters) is CommandParameter):
					self.Parameters[parameters.Name] = parameters
				elif(isinstance(parameters, list)):
					order = 1
					for parameter in parameters:
						if(parameter.Order is None):
							parameter.Order = order
							order+=1
						self.Parameters[parameter.Name] = parameter
				else:
					self.Parameters = parameters

	def DisplayString(self):
		if(self.DisplayTemplate is None):
			return self.Gcode()
		output = self.DisplayTemplate
		safeDict = utility.SafeDict()
		for key in self.Parameters:
			value = self.Parameters[key].Value
			safeDict.clear()
			if(value is None):
				value = "None"

			safeDict[key] = value
			output = string.Formatter().vformat(output, (), safeDict)

		if(self.CommandParts.Comment is not None):
			safeDict.clear()
			safeDict["Comment"] = self.CommentSeparator + self.CommandParts.Comment
			safeDict["CommentText"] = self.CommandParts.Comment
			output = string.Formatter().vformat(output, (), safeDict)
		else:
			safeDict["Comment"] = ""
			safeDict["CommentText"] = ""
			output = string.Formatter().vformat(output, (), safeDict)

		return output

	def ToString(self, reform = False):
		# if we have gcode, just return it (duh...)
		if(not reform and self.CommandParts.Gcode is not None):
			return self.CommandParts.Gcode

		# if we do not have gcode, construct from the command and parameters
		commandString = self.Command

		# loop through each parameter and add the parameter name and value to the command string
		for parameter in (sorted(self.Parameters.values(),key=operator.attrgetter('Order'))):
			if(parameter.Value is not None):
				commandString += " " + parameter.Name + str(parameter.Value)
		# since there is no gcode, we can't have a comment.  Time to return the command string
		return commandString

	def Parse(self):

		# Clear any parameter values
		self.Parameters.ClearValues()

		# Validate the gcode command
		if(self.CommandParts.Command.upper() != self.Command.upper()):
			return False;  # we're parsing the wrong command, fail

		# create a flag to hold any match errors
		errors = False # initially false since there have been no errors thus far
		# Loop through any parameters in the command parts and try to parse them
		for paramText in self.CommandParts.Parameters:
			matched = False
			# Loop through the parameters
			for key,parameter in self.Parameters.items():
				# if this parameter already has a value, skip it
				if(parameter.Value is not None):
					continue
				# test for regex match
				if(parameter.Parse(paramText)):
					# it worked, break to the next parameter
					matched = True
					break
			if(not matched):
				errors = True
		# if there were no errors, there was success!
		return not errors

class Commands(object):
	SuppressedSavedCommands = ["M105","M400"]
	SuppressedSnapshotGcodeCommands = ["M105"]
	G0 = Command(name="Rapid Linear Move"
	,command="G0"
	#(?i)^(?:\s+)?G0{1,}
	#,regex="(?i)^\s+?G0{1,1}(?:\s+x(?P<x>-?[0-9.]{1,15})|\s+y(?P<y>-?[0-9.]{1,15})|\s+z(?P<z>-?[0-9.]{1,15})|\s+e(?P<e>-?[0-9.]{1,15})|\s+f?(?P<f>-?[0-9.]{1,15}))*"
	,displayTemplate="Position: X={X}, Y={Y}, Z={Z}, E={E}, F={F}, Comment={CommentText}"
	,parameters = [CommandParameter("X","(?i)^x(?P<x>-?[0-9]{0,15}.?[0-9]{1,15})$",order=1),
					CommandParameter("Y","(?i)^y(?P<y>-?[0-9]{0,15}.?[0-9]{1,15})$",order=2),
					CommandParameter("Z","(?i)^z(?P<z>-?[0-9]{0,15}.?[0-9]{1,15})$",order=3),
					CommandParameter("E","(?i)^e(?P<e>-?[0-9]{0,15}.?[0-9]{1,15})$",order=4),
					CommandParameter("F","(?i)^f(?P<f>-?[0-9]{0,15}.?[0-9]{1,15})$",order=5)])
	G1 = Command(name="Linear Move"
	,command="G1"
	,displayTemplate="Position: X={X}, Y={Y}, Z={Z}, E={E}, F={F}{Comment}"
	,parameters = [CommandParameter("X","(?i)^x(?P<x>-?[0-9]{0,15}.?[0-9]{1,15})$",order=1),
					CommandParameter("Y","(?i)^y(?P<y>-?[0-9]{0,15}.?[0-9]{1,15})$",order=2),
					CommandParameter("Z","(?i)^z(?P<z>-?[0-9]{0,15}.?[0-9]{1,15})$",order=3),
					CommandParameter("E","(?i)^e(?P<e>-?[0-9]{0,15}.?[0-9]{1,15})$",order=4),
					CommandParameter("F","(?i)^f(?P<f>-?[0-9]{0,15}.?[0-9]{1,15})$",order=5)])
	G28 = Command(name="Go To Origin"
		,command="G28"
		,displayTemplate="G28 - Go to Origin{Comment}"
		,parameters = [CommandParameter("X","(?i)^(x)$",order=1),
					CommandParameter("Y","(?i)^(y)$",order=2),
					CommandParameter("Z","(?i)^(z)$",order=3),
					CommandParameter("W","(?i)^(w)$",order=4)])
	G29 = Command(name="Detailed Z-Probe"
		,command="G29"
		,displayTemplate="G29 - Detailed Z-Probe{Comment}"
		,parameters = [CommandParameter("S","(?i)^s(?P<s>-?[0-9]{0,15}.?[0-9]{1,15})$",order=1)])

	G92 = Command(name="Set Absolute Position"
	,command="G92"
	,displayTemplate="New Absolute Position: X={X}, Y={Y}, Z={Z}, E={E}{Comment}"
	,parameters = [CommandParameter("X","(?i)^x(?P<x>-?[0-9]{0,15}.?[0-9]{1,15})$",order=1),
					CommandParameter("Y","(?i)^y(?P<y>-?[0-9]{0,15}.?[0-9]{1,15})$",order=2),
					CommandParameter("Z","(?i)^z(?P<z>-?[0-9]{0,15}.?[0-9]{1,15})$",order=3),
					CommandParameter("E","(?i)^e(?P<e>-?[0-9]{0,15}.?[0-9]{1,15})$",order=4)])
	M82 = Command(name="Set Extruder Relative Mode"
		,command="M82"
		,displayTemplate="M82 - Set Extruder Relative Mode{Comment}"
		,parameters = [])
	M83 = Command(name="Set Extruder Absolute Mode"
		,command="M83"
		,displayTemplate="M83 - Set Extruder Absolute Mode{Comment}"
		,parameters = [])
<<<<<<< HEAD
	G28 = Command(name="Go To Origin"
		,command="G28"
		,displayTemplate="G28 - Go to Origin{Comment}"
		,parameters = [CommandParameter("X","(?i)^(x)(?:-?[0-9]{1,15}(?:.[0-9]{1,15})?)?$",order=1),
					CommandParameter("Y","(?i)^(y)(?:-?[0-9]{1,15}(?:.[0-9]{1,15})?)?$",order=2),
					CommandParameter("Z","(?i)^(z)(?:-?[0-9]{1,15}(?:.[0-9]{1,15})?)?$",order=3),
					CommandParameter("W","(?i)^(w)(?:-?[0-9]{1,15}(?:.[0-9]{1,15})?)?$",order=4)])
=======
	
	G80 = Command(name="Cancel Canned Cycle (firmware specific)"
		,command="G80"
		,displayTemplate="G80 - Cancel Canned Cycle (firmware specific){Comment}"
		,parameters = [])
>>>>>>> ed87dc63
	G90 = Command(name="Absolute Coordinates"
		,command="G90"
		,displayTemplate="G90 - Absolute Coordinates{Comment}"
		,parameters = [])
	G91 = Command(name="Relative Coordinates"
	    ,command="G91"
	    ,displayTemplate="G91 - Relative Coordinates{Comment}"
        ,parameters = [])
	M114 = Command(name="Get Position"
		,command="M114"
		,displayTemplate="M114 - Get Current Position{Comment}"
		,parameters = [])
	M104 = Command(name="Set Extruder Temperature"
		,command="M104"
		,displayTemplate="M104 - Set Extruder Temperature{Comment}"
		,parameters = [CommandParameter("S","(?i)^s(?P<s>-?[0-9]{0,15}.?[0-9]{1,15})$",order=1)])
	M140 = Command(name="Set Bed Temperature"
		,command="M140"
		,displayTemplate="M140 - Set Bed Temperature{Comment}"
		,parameters = [CommandParameter("S","(?i)^s(?P<s>-?[0-9]{0,15}.?[0-9]{1,15})$",order=1),
						CommandParameter("H","(?i)^h(?P<h>-?[0-9]{0,15})$",order=2)])
	M141 = Command(name="Set Chamber Temperature"
		,command="M141"
		,displayTemplate="M141 - Set Chamber Temperature{Comment}"
		,parameters = [CommandParameter("S","(?i)^s(?P<s>-?[0-9]{0,15}.?[0-9]{1,15})$",order=1),
						CommandParameter("H","(?i)^h(?P<h>-?[0-9]{0,15})$",order=2)])
	M109 = Command(name="Set Extruder Temperature and Wait"
		,command="M109"
		,displayTemplate="M109 - Extruder Bed Temperature and Wait{Comment}"
		,parameters = [CommandParameter("S","(?i)^s(?P<s>-?[0-9]{0,15}.?[0-9]{1,15})$",order=1),
						CommandParameter("R","(?i)^r(?P<r>-?[0-9]{0,15}.?[0-9]{1,15})$",order=2)])
	M190 = Command(name="Set Bed Temperature and Wait"
		,command="M190"
		,displayTemplate="M190 - Set Bed Temperature and Wait{Comment}"
		,parameters = [CommandParameter("S","(?i)^s(?P<s>-?[0-9]{0,15}.?[0-9]{1,15})$",order=1),
						CommandParameter("R","(?i)^r(?P<r>-?[0-9]{0,15}.?[0-9]{1,15})$",order=2)])
	M191 = Command(name="Set Chamber Temperature and Wait"
		,command="M191"
		,displayTemplate="M191 - Set Bed Temperature and Wait{Comment}"
		,parameters = [CommandParameter("S","(?i)^s(?P<s>-?[0-9]{0,15}.?[0-9]{1,15})$",order=1),
						CommandParameter("R","(?i)^r(?P<r>-?[0-9]{0,15}.?[0-9]{1,15})$",order=2)])
	M116 = Command(name="Wait for Temperature"
		,command="M116"
		,displayTemplate="M116 - Wait for Temperature{Comment}"
		,parameters = [CommandParameter("P","(?i)^p(?P<p>-?[0-9]{0,15})$",order=1),
						CommandParameter("H","(?i)^h(?P<h>-?[0-9]{0,15})$",order=2),
						CommandParameter("C","(?i)^c(?P<c>-?[0-9]{0,15})$",order=3)])

	M106 = Command(name="Set Part Fan Speed"
		,command="M106"
		,displayTemplate="M106 - Set Part Fan Speed{Comment}"
		,parameters = [CommandParameter("S","(?i)^s(?P<s>-?[0-9]{0,15}.?[0-9]{1,15})$",order=1),
						CommandParameter("P","(?i)^p(?P<p>-?[0-9]{0,15})$",order=2),
						CommandParameter("I","(?i)^(i)$",order=3),
						CommandParameter("F","(?i)^p(?P<f>-?[0-9]{0,15})$",order=4),
						CommandParameter("L","(?i)^s(?P<l>-?[0-9]{0,15}.?[0-9]{1,15})$",order=5),
						CommandParameter("B","(?i)^p(?P<b>-?[0-9]{0,15})$",order=6),
						CommandParameter("R","(?i)^p(?P<r>-?[0-9]{0,15})$",order=7),
						CommandParameter("T","(?i)^p(?P<t>-?[0-9]{0,15})$",order=8),
						])
	
	CommandsDictionary = {
	    G0.Command:G0,
		G1.Command:G1,
		G28.Command:G28,
		G29.Command:G29,
		G80.Command:G80,
		G90.Command:G90,
        G91.Command:G91,
		G92.Command:G92,
		M82.Command:M82,
		M83.Command:M83,
        M104.Command:M104,
		M106.Command:M106,
		M109.Command:M109,
		M114.Command:M114,
		M116.Command:M116,
		M140.Command:M140,
		M141.Command:M141,
		M190.Command:M190,
		M191.Command:M191
    }

	def AlterCommandForTestMode(self, cmd):
		if(cmd is None):
			return None
		gcodeCommand = self.GetCommand(cmd)
		if(gcodeCommand is None):
			return None
		elif(gcodeCommand.Command in [self.G0.Command, self.G1.Command]):
			gcodeCommand.Parameters["E"].Value = None
			return gcodeCommand.ToString(reform=True),
		elif(gcodeCommand.Command in [self.M104.Command,self.M140.Command,self.M141.Command,self.M109.Command,self.M190.Command,self.M191.Command,self.M116.Command, self.M106.Command]):
			return (None,)
		else:
			return None

	def GetTestModeCommandString(self, cmd):
		gcodeCommand = self.GetCommand(cmd)
		if(gcodeCommand is None):
			return cmd
		elif(gcodeCommand.Command in [self.G0.Command, self.G1.Command]):
			gcodeCommand.Parameters["E"].Value = None
			return gcodeCommand.ToString(reform=True)
		elif(gcodeCommand.Command in [self.M104.Command,self.M140.Command,self.M141.Command,self.M109.Command,self.M190.Command,self.M191.Command,self.M116.Command, self.M106.Command]):
			return ""
		else:
			return cmd

	
	def GetCommand(self, code):
		gcodeCommand = GetGcodeFromString(code)
		if (gcodeCommand in self.CommandsDictionary.keys()):
			# get the gcodeCommand from our dictionary
			cmd = self.CommandsDictionary[gcodeCommand]
			# set the gcode parts
			cmd.CommandParts = GcodeParts(code)
			# parse the gcodeCommand
			cmd.Parse()
			return cmd
		return None
class Responses(object):
    def __init__(self):
        self.M114 = Command(name="Get Position"
	        ,command="M114"
	        #,regex="(?i).*?X:([-0-9.]+) Y:([-0-9.]+) Z:([-0-9.]+) E:([-0-9.]+).*?"
	        ,displayTemplate="Position: X={0}, Y={1}, Z={2}, E={3}"
			,parameters = [CommandParameter("X","(?i)^x:(?P<x>-?[0-9]{0,15}.?[0-9]{1,15})$",order=1),
				CommandParameter("Y","(?i)^y:(?P<y>-?[0-9]{0,15}.?[0-9]{1,15})$",order=2),
				CommandParameter("Z","(?i)^z:(?P<z>-?[0-9]{0,15}.?[0-9]{1,15})$",order=3),
				CommandParameter("E","(?i)^e:(?P<e>-?[0-9]{0,15}.?[0-9]{1,15})$",order=4)])<|MERGE_RESOLUTION|>--- conflicted
+++ resolved
@@ -284,7 +284,6 @@
 		,command="M83"
 		,displayTemplate="M83 - Set Extruder Absolute Mode{Comment}"
 		,parameters = [])
-<<<<<<< HEAD
 	G28 = Command(name="Go To Origin"
 		,command="G28"
 		,displayTemplate="G28 - Go to Origin{Comment}"
@@ -292,13 +291,10 @@
 					CommandParameter("Y","(?i)^(y)(?:-?[0-9]{1,15}(?:.[0-9]{1,15})?)?$",order=2),
 					CommandParameter("Z","(?i)^(z)(?:-?[0-9]{1,15}(?:.[0-9]{1,15})?)?$",order=3),
 					CommandParameter("W","(?i)^(w)(?:-?[0-9]{1,15}(?:.[0-9]{1,15})?)?$",order=4)])
-=======
-	
 	G80 = Command(name="Cancel Canned Cycle (firmware specific)"
 		,command="G80"
 		,displayTemplate="G80 - Cancel Canned Cycle (firmware specific){Comment}"
 		,parameters = [])
->>>>>>> ed87dc63
 	G90 = Command(name="Absolute Coordinates"
 		,command="G90"
 		,displayTemplate="G90 - Absolute Coordinates{Comment}"
