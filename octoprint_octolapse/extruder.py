--- conflicted
+++ resolved
@@ -7,292 +7,6 @@
 
 
 class ExtruderState(object):
-<<<<<<< HEAD
-    def __init__(self, state=None):
-        self.E = 0 if state is None else state.E
-        self.ExtrusionLength = 0.0 if state is None else state.ExtrusionLength
-        self.ExtrusionLengthTotal = 0.0 if state is None else state.ExtrusionLengthTotal
-        self.RetractionLength = 0.0 if state is None else state.RetractionLength
-        self.DetractionLength = 0.0 if state is None else state.DetractionLength
-        self.IsExtrudingStart = False if state is None else state.IsExtrudingStart
-        self.IsExtruding = False if state is None else state.IsExtruding
-        self.IsPrimed = False if state is None else state.IsPrimed
-        self.IsRetractingStart = False if state is None else state.IsRetractingStart
-        self.IsRetracting = False if state is None else state.IsRetracting
-        self.IsRetracted = False if state is None else state.IsRetracted
-        self.IsPartiallyRetracted = False if state is None else state.IsPartiallyRetracted
-        self.IsDetractingStart = False if state is None else state.IsDetractingStart
-        self.IsDetracting = False if state is None else state.IsDetracting
-        self.IsDetracted = False if state is None else state.IsDetracted
-        self.HasChanged = False if state is None else state.HasChanged
-
-    def IsStateEqual(self, extruder):
-        if(
-                self.IsExtrudingStart != extruder.IsExtrudingStart
-                or self.IsExtruding != extruder.IsExtruding
-                or self.IsPrimed != extruder.IsPrimed
-                or self.IsRetractingStart != extruder.IsRetractingStart
-                or self.IsRetracting != extruder.IsRetracting
-                or self.IsRetracted != extruder.IsRetracted
-                or self.IsPartiallyRetracted != extruder.IsPartiallyRetracted
-                or self.IsDetractingStart != extruder.IsDetractingStart
-                or self.IsDetracting != extruder.IsDetracting
-                or self.IsDetracted != extruder.IsDetracted):
-            return False
-        return True
-
-    def ToDict(self):
-        return {
-            "E": self.E,
-            "ExtrusionLength": self.ExtrusionLength,
-            "ExtrusionLengthTotal": self.ExtrusionLengthTotal,
-            "RetractionLength": self.RetractionLength,
-            "DetractionLength": self.DetractionLength,
-            "IsExtrudingStart": self.IsExtrudingStart,
-            "IsExtruding": self.IsExtruding,
-            "IsPrimed": self.IsPrimed,
-            "IsRetractingStart": self.IsRetractingStart,
-            "IsRetracting": self.IsRetracting,
-            "IsRetracted": self.IsRetracted,
-            "IsPartiallyRetracted": self.IsPartiallyRetracted,
-            "IsDetractingStart": self.IsDetractingStart,
-            "IsDetracting": self.IsDetracting,
-            "IsDetracted": self.IsDetracted,
-            "HasChanged": self.HasChanged
-        }
-
-
-class Extruder(object):
-    """The extruder monitor only works with relative extruder values"""
-
-    def __init__(self, octolapseSettings):
-        self.Settings = octolapseSettings
-        self.PrinterRetractionLength = self.Settings.CurrentPrinter().retract_length
-        self.PrinterTolerance = self.Settings.CurrentPrinter(
-        ).printer_position_confirmation_tolerance
-        self.Reset()
-        self.AddState(ExtruderState())
-
-    def Reset(self):
-        self.StateHistory = []
-
-    def GetState(self, index=0):
-        if len(self.StateHistory) > index:
-            return self.StateHistory[index]
-        return None
-
-    def AddState(self, state):
-        self.StateHistory.insert(0, state)
-        while (len(self.StateHistory) > 5):
-            del self.StateHistory[5]
-
-    def ToDict(self, index=0):
-        state = GetState(index)
-        if state is not None:
-            return state.ToDict()
-        return None
-
-    #######################################
-    # Access ExtruderStates and calculated
-    # values from from StateHistory
-    #######################################
-    def HasChanged(self, index=0):
-        state = self.GetState(index)
-        if state is not None:
-            return state.HasChanged
-        return False
-
-    def IsExtruding(self, index=0):
-        state = self.GetState(index)
-        if state is not None:
-            return state.IsExtruding
-        return False
-
-    def IsExtrudingStart(self, index=0):
-        state = self.GetState(index)
-        if state is not None:
-            return state.IsExtrudingStart
-        return False
-
-    def IsRetractingStart(self, index=0):
-        state = self.GetState(index)
-        if state is not None:
-            return state.IsRetractingStart
-        return False
-
-    def IsRetracted(self, index=0):
-        state = self.GetState(index)
-        if state is not None:
-            return state.IsRetracted
-        return False
-
-    def ExtrusionLengthTotal(self, index=0):
-        state = self.GetState(index)
-        if state is not None:
-            return state.ExtrusionLengthTotal
-        return False
-
-    def ExtrusionLengthTotal(self, index=0):
-        state = self.GetState(index)
-        if state is not None:
-            return state.ExtrusionLengthTotal
-        return False
-
-    def LengthToRetract(self, index=0):
-        state = self.GetState(index)
-        if state is not None:
-            retractLength = utility.round_to(
-                self.PrinterRetractionLength - self.StateHistory[0].RetractionLength, self.PrinterTolerance)
-            if retractLength <= 0:
-                retractLength = 0
-            return retractLength
-        return self.PrinterRetractionLength
-
-    def UndoUpdate(self):
-        state = self.GetState(0)
-        if state is not None:
-            del self.StateHistory[0]
-
-    # Update the extrusion monitor.  E (extruder delta) must be relative, not absolute!
-    def Update(self, eRelative):
-        if eRelative is None:
-            return
-
-        e = float(eRelative)
-        if e is None or abs(e) < utility.FLOAT_MATH_EQUALITY_RANGE:
-            e = 0.0
-
-        state = None
-        previousState = None
-        numStates = len(self.StateHistory)
-        if numStates > 0:
-            state = ExtruderState(state=self.StateHistory[0])
-            previousState = ExtruderState(state=self.StateHistory[0])
-        else:
-            state = ExtruderState()
-            previousState = ExtruderState()
-
-        state.E = e
-        # Update RetractionLength and ExtrusionLength
-        state.RetractionLength -= e
-        state.RetractionLength = utility.round_to(
-            state.RetractionLength, self.PrinterTolerance)
-        if state.RetractionLength <= utility.FLOAT_MATH_EQUALITY_RANGE:
-            # we can use the negative retraction length to calculate our extrusion length!
-            state.ExtrusionLength = abs(state.RetractionLength)
-            # set the retraction length to 0 since we are etruding
-            state.RetractionLength = 0
-        else:
-            state.ExtrusionLength = 0
-        # Update extrusion length
-        state.ExtrusionLengthTotal += state.ExtrusionLength
-
-        # calculate detraction length
-        if previousState.RetractionLength > state.RetractionLength:
-            state.DetractionLength = utility.round_to(
-                previousState.RetractionLength - state.RetractionLength, self.PrinterTolerance)
-        else:
-            state.DetractionLength = 0
-        # round our lengths to the nearest .05mm to avoid some floating point math errors
-
-        self._UpdateState(state, previousState)
-        # Add the current position, remove positions if we have more than 5 from the end
-        self.AddState(state)
-
-    def _UpdateState(self, state, statePrevious):
-
-        state.IsExtrudingStart = True if state.ExtrusionLength > 0 and statePrevious.ExtrusionLength == 0 else False
-        state.IsExtruding = True if state.ExtrusionLength > 0 else False
-        state.IsPrimed = True if state.ExtrusionLength == 0 and state.RetractionLength == 0 else False
-        state.IsRetractingStart = True if statePrevious.RetractionLength == 0 and state.RetractionLength > 0 else False
-        state.IsRetracting = True if state.RetractionLength > statePrevious.RetractionLength else False
-        state.IsPartiallyRetracted = True if (
-            state.RetractionLength > 0 and state.RetractionLength < self.PrinterRetractionLength) else False
-        state.IsRetracted = True if state.RetractionLength >= self.PrinterRetractionLength else False
-        state.IsDetractingStart = True if state.DetractionLength > 0 and statePrevious.DetractionLength == 0 else False
-        state.IsDetracting = True if state.DetractionLength > statePrevious.DetractionLength else False
-        state.IsDetracted = True if statePrevious.RetractionLength > 0 and state.RetractionLength == 0 else False
-
-        if not state.IsStateEqual(statePrevious):
-            state.HasChanged = True
-        else:
-            state.HasChanged = False
-        if state.HasChanged:
-            self.Settings.CurrentDebugProfile().LogExtruderChange("Extruder Changed: E:{0}, Retraction:{1} IsExtruding:{2}-{3}, IsExtrudingStart:{4}-{5}, IsPrimed:{6}-{7}, IsRetractingStart:{8}-{9}, IsRetracting:{10}-{11}, IsPartiallyRetracted:{12}-{13}, IsRetracted:{14}-{15}, IsDetractingStart:{16}-{17}, IsDetracting:{18}-{19}, IsDetracted:{20}-{21}"
-                                                                  .format(state.E, state.RetractionLength, statePrevious.IsExtruding, state.IsExtruding, statePrevious.IsExtrudingStart, state.IsExtrudingStart, statePrevious.IsPrimed, state.IsPrimed, statePrevious.IsRetractingStart, state.IsRetractingStart, statePrevious.IsRetracting, state.IsRetracting, statePrevious.IsPartiallyRetracted, state.IsPartiallyRetracted, statePrevious.IsRetracted, state.IsRetracted, statePrevious.IsDetractingStart, state.IsDetractingStart, statePrevious.IsDetracting, state.IsDetracting, statePrevious.IsDetracted, state.IsDetracted))
-
-    def _ExtruderStateTriggered(self, option, state):
-        if option is None:
-            return None
-        if option and state:
-            return True
-        if not option and state:
-            return False
-        return None
-
-    def IsTriggered(self, options, index=0):
-        state = self.GetState(index)
-        if state is None:
-            return False
-
-        """Matches the supplied extruder trigger options to the current extruder state.  Returns true if triggering, false if not."""
-        extrudingStartTriggered = self._ExtruderStateTriggered(
-            options.OnExtrudingStart, state.IsExtrudingStart)
-        extrudingTriggered = self._ExtruderStateTriggered(
-            options.OnExtruding, state.IsExtruding)
-        primedTriggered = self._ExtruderStateTriggered(
-            options.OnPrimed, state.IsPrimed)
-        retractingStartTriggered = self._ExtruderStateTriggered(
-            options.OnRetractingStart, state.IsRetractingStart)
-        retractingTriggered = self._ExtruderStateTriggered(
-            options.OnRetracting, state.IsRetracting)
-        partiallyRetractedTriggered = self._ExtruderStateTriggered(
-            options.OnPartiallyRetracted, state.IsPartiallyRetracted)
-        retractedTriggered = self._ExtruderStateTriggered(
-            options.OnRetracted, state.IsRetracted)
-        detractingStartTriggered = self._ExtruderStateTriggered(
-            options.OnDetractingStart, state.IsDetractingStart)
-        detractingTriggered = self._ExtruderStateTriggered(
-            options.OnDetracting, state.IsDetracting)
-        detractedTriggered = self._ExtruderStateTriggered(
-            options.OnDetracted, state.IsDetracted)
-
-        isTriggered = False
-        isTriggeringPrevented = (
-            (extrudingStartTriggered is not None and not extrudingStartTriggered)
-            or (extrudingTriggered is not None and not extrudingTriggered)
-            or (primedTriggered is not None and not primedTriggered)
-            or (retractingStartTriggered is not None and not retractingStartTriggered)
-            or (retractingTriggered is not None and not retractingTriggered)
-            or (partiallyRetractedTriggered is not None and not partiallyRetractedTriggered)
-            or (retractedTriggered is not None and not retractedTriggered)
-            or (detractingStartTriggered is not None and not detractingStartTriggered)
-            or (detractingTriggered is not None and not detractingTriggered)
-            or (detractedTriggered is not None and not detractedTriggered))
-
-        if(not isTriggeringPrevented
-                and
-                (
-                    (extrudingStartTriggered is not None and extrudingStartTriggered)
-                    or (extrudingTriggered is not None and extrudingTriggered)
-                    or(primedTriggered is not None and primedTriggered)
-                    or(retractingStartTriggered is not None and retractingStartTriggered)
-                    or(retractingTriggered is not None and retractingTriggered)
-                    or(partiallyRetractedTriggered is not None and partiallyRetractedTriggered)
-                    or(retractedTriggered is not None and retractedTriggered)
-                    or(detractingStartTriggered is not None and detractingStartTriggered)
-                    or(detractingTriggered is not None and detractingTriggered)
-                    or(detractedTriggered is not None and detractedTriggered)
-                    or(options.AreAllTriggersIgnored()))):
-            isTriggered = True
-
-        if isTriggered:
-            self.Settings.CurrentDebugProfile().LogExtruderTriggered("Triggered E:{0}, Retraction:{1} IsExtruding:{2}-{3}, IsExtrudingStart:{4}-{5}, IsPrimed:{6}-{7}, IsRetracting:{8}-{9}, IsRetracted:{10}-{11}, IsDetracting:{12}-{13}, IsTriggered:{14}"
-                                                                     .format(state.E, state.RetractionLength, state.IsExtruding, extrudingTriggered, state.IsExtrudingStart, extrudingStartTriggered, state.IsPrimed, primedTriggered, state.IsRetracting, retractingTriggered, state.IsRetracted, retractedTriggered, state.IsDetracting, detractedTriggered, isTriggered))
-
-        return isTriggered
-
-=======
 	def __init__(self, state=None):
 		self.E = 0 if state is None else state.E
 		self.ExtrusionLength = 0.0 if state is None else state.ExtrusionLength
@@ -598,38 +312,9 @@
 							, isTriggered))
 
 		return isTriggered
->>>>>>> 83d842d4
 
 
 class ExtruderTriggers(object):
-<<<<<<< HEAD
-    def __init__(self, OnExtrudingStart, onExtruding, OnPrimed, OnRetractingStart, OnRetracting, OnPartiallyRetracted, OnRetracted, OnDetractingStart, OnDetracting, OnDetracted):
-        """To trigger on an extruder state, set to True.  To prevent triggering on an extruder state, set to False.  To ignore the extruder state, set to None"""
-        self.OnExtrudingStart = OnExtrudingStart
-        self.OnExtruding = onExtruding
-        self.OnPrimed = OnPrimed
-        self.OnRetractingStart = OnRetractingStart
-        self.OnRetracting = OnRetracting
-        self.OnPartiallyRetracted = OnPartiallyRetracted
-        self.OnRetracted = OnRetracted
-        self.OnDetractingStart = OnDetractingStart
-        self.OnDetracting = OnDetracting
-        self.OnDetracted = OnDetracted
-
-    def AreAllTriggersIgnored(self):
-        if(self.OnExtrudingStart is None
-           and self.OnExtruding is None
-           and self.OnPrimed is None
-           and self.OnRetractingStart is None
-           and self.OnRetracting is None
-           and self.OnPartiallyRetracted is None
-           and self.OnRetracted is None
-           and self.OnDetractingStart is None
-           and self.OnDetracting is None
-           and self.OnDetracted is None):
-            return True
-        return False
-=======
 	def __init__(self, OnExtrudingStart, onExtruding, OnPrimed, OnRetractingStart, OnRetracting, OnPartiallyRetracted,
 				 OnRetracted, OnDetractingStart, OnDetracting, OnDetracted):
 		"""To trigger on an extruder state, set to True.  To prevent triggering on an extruder state, set to False.  To ignore the extruder state, set to None"""
@@ -656,5 +341,4 @@
 				and self.OnDetracting is None
 				and self.OnDetracted is None):
 			return True
-		return False
->>>>>>> 83d842d4
+		return False