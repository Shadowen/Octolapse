# coding=utf-8

# This file is subject to the terms and conditions defined in
# file called 'LICENSE', which is part of this source code package.

from collections import deque

import octoprint_octolapse.command as command
import octoprint_octolapse.utility as utility
from octoprint_octolapse.extruder import Extruder

<<<<<<< HEAD

def GetFormattedCoordinates(x, y, z, e):
    xString = "None"
    if x is not None:
        xString = GetFormattedCoordinate(float(x))

    yString = "None"
    if y is not None:
        yString = GetFormattedCoordinate(float(y))

    zString = "None"
    if z is not None:
        zString = GetFormattedCoordinate(float(z))

    eString = "None"
    if e is not None:
        eString = GetFormattedCoordinate(float(e))

    return "(X:{0},Y:{1},Z:{2},E:{3})".format(xString, yString, zString, eString)

=======

def GetFormattedCoordinates(x, y, z, e):
	xString = "None"
	if (x is not None):
		xString = GetFormattedCoordinate(float(x))

	yString = "None"
	if (y is not None):
		yString = GetFormattedCoordinate(float(y))

	zString = "None"
	if (z is not None):
		zString = GetFormattedCoordinate(float(z))

	eString = "None"
	if (e is not None):
		eString = GetFormattedCoordinate(float(e))

	return "(X:{0},Y:{1},Z:{2},E:{3})".format(xString, yString, zString, eString)

>>>>>>> 83d842d4

def GetFormattedCoordinate(coord):
    return "{0:.5f}".format(coord)



class Pos(object):
<<<<<<< HEAD
    def __init__(self, octoprintPrinterProfile, pos=None):
        self.OctoprintPrinterProfile = octoprintPrinterProfile
        # GCode
        self.GCode = None if pos is None else pos.GCode
        # F
        self.F = None if pos is None else pos.F
        # X
        self.X = None if pos is None else pos.X
        self.XOffset = 0 if pos is None else pos.XOffset
        self.XHomed = False if pos is None else pos.XHomed
        # Y
        self.Y = None if pos is None else pos.Y
        self.YOffset = 0 if pos is None else pos.YOffset
        self.YHomed = False if pos is None else pos.YHomed
        # Z
        self.Z = None if pos is None else pos.Z
        self.ZOffset = 0 if pos is None else pos.ZOffset
        self.ZHomed = False if pos is None else pos.ZHomed
        # E
        self.E = 0 if pos is None else pos.E
        self.EOffset = 0 if pos is None else pos.EOffset
        self.IsRelative = False if pos is None else pos.IsRelative
        self.IsExtruderRelative = True if pos is None else pos.IsExtruderRelative
        self.LastExtrusionHeight = 0 if pos is None else pos.LastExtrusionHeight
        # Layer and Height Tracking
        self.Layer = 0 if pos is None else pos.Layer
        self.Height = 0 if pos is None else pos.Height

        # State Flags
        self.IsLayerChange = False if pos is None else pos.IsLayerChange
        self.IsHeightChange = False if pos is None else pos.IsHeightChange
        self.IsZHop = False if pos is None else pos.IsZHop
        self.HasPositionChanged = False if pos is None else pos.HasPositionChanged
        self.HasStateChanged = False if pos is None else pos.HasStateChanged
        self.HasReceivedHomeCommand = False if pos is None else pos.HasStateChanged
        # Error Flags
        self.HasPositionError = False if pos is None else pos.HasPositionError
        self.PositionError = None if pos is None else pos.PositionError

    def ResetState(self):
        self.IsLayerChange = False
        self.IsHeightChange = False
        self.IsZHop = False
        self.HasPositionChanged = False
        self.HasStateChanged = False
        self.HasReceivedHomeCommand = False

    def IsStateEqual(self, pos, tolerance):
        if(
            self.XHomed == pos.XHomed
                and self.YHomed == pos.YHomed
                and self.ZHomed == pos.ZHomed
                and self.IsLayerChange == pos.IsLayerChange
                and self.IsHeightChange == pos.IsHeightChange
                and self.IsZHop == pos.IsZHop
                and self.IsRelative == pos.IsRelative
                and self.IsExtruderRelative == pos.IsExtruderRelative
                and utility.round_to(pos.Layer, tolerance) != utility.round_to(self.Layer, tolerance)
                and utility.round_to(pos.Height, tolerance) != utility.round_to(self.Height, tolerance)
                and utility.round_to(pos.LastExtrusionHeight, tolerance) != utility.round_to(self.LastExtrusionHeight, tolerance)
                and self.HasPositionError == pos.HasPositionError
                and self.PositionError == pos.PositionError
                and self.HasReceivedHomeCommand == pos.HasReceivedHomeCommand):
            return True

        return False

    def IsPositionEqual(self, pos, tolerance):
        if(	pos.X is not None and self.X is not None
                and utility.round_to(pos.X, tolerance) == utility.round_to(self.X, tolerance)
                and pos.Y is not None and self.Y is not None
                and utility.round_to(pos.Y, tolerance) == utility.round_to(self.Y, tolerance)
                and pos.Z is not None and self.Z is not None
                and utility.round_to(pos.Z, tolerance) == utility.round_to(self.Z, tolerance)):
            return True
        return False

    def ToStateDict(self):
        return {
            "GCode": self.GCode,
            "XHomed": self.XHomed,
            "YHomed": self.YHomed,
            "ZHomed": self.ZHomed,
            "IsLayerChange": self.IsLayerChange,
            "IsHeightChange": self.IsHeightChange,
            "IsZHop": self.IsZHop,
            "IsRelative": self.IsRelative,
            "IsExtruderRelative": self.IsExtruderRelative,
            "Layer": self.Layer,
            "Height": self.Height,
            "LastExtrusionHeight": self.LastExtrusionHeight,
            "HasPositionError": self.HasPositionError,
            "PositionError": self.PositionError,
            "HasReceivedHomeCommand": self.HasReceivedHomeCommand
        }

    def ToPositionDict(self):
        return {
            "F": self.F,
            "X": self.X,
            "XOffset": self.XOffset,
            "Y": self.Y,
            "YOffset": self.YOffset,
            "Z": self.Z,
            "ZOffset": self.ZOffset,
            "E": self.E,
            "EOffset": self.EOffset,

        }

    def ToDict(self):
        return {
            "GCode": self.GCode,
            "F": self.F,
            "X": self.X,
            "XOffset": self.XOffset,
            "XHomed": self.XHomed,
            "Y": self.Y,
            "YOffset": self.YOffset,
            "YHomed": self.YHomed,
            "Z": self.Z,
            "ZOffset": self.ZOffset,
            "ZHomed": self.ZHomed,
            "E": self.E,
            "EOffset": self.EOffset,
            "IsRelative": self.IsRelative,
            "IsExtruderRelative": self.IsExtruderRelative,
            "LastExtrusionHeight": self.LastExtrusionHeight,
            "IsLayerChange": self.IsLayerChange,
            "IsZHop": self.IsZHop,
            "HasPositionError": self.HasPositionError,
            "PositionError": self.PositionError,
            "HasPositionChanged": self.HasPositionChanged,
            "HasStateChanged": self.HasStateChanged,
            "IsLayerChange": self.IsLayerChange,
            "Layer": self.Layer,
            "Height": self.Height,
            "HasReceivedHomeCommand": self.HasReceivedHomeCommand
        }

    def HasHomedAxis(self):
        return (self.XHomed
                and self.YHomed
                and self.ZHomed)

    def HasHomedPosition(self):
        return (self.HasHomedAxis()
                and self.X is not None
                and self.Y is not None
                and self.Z is not None)

    def UpdatePosition(self, boundingBox, x=None, y=None, z=None, e=None, f=None, force=False):
        if f is not None:
            self.F = float(f)
        if force:
            # Force the coordinates in as long as they are provided.
            #
            if x is not None:
                x = float(x)
                x = x+self.XOffset
                self.X = x
            if y is not None:
                y = float(y)
                y = y+self.YOffset
                self.Y = y
            if z is not None:
                z = float(z)
                z = z + self.ZOffset
                self.Z = z

            if e is not None:
                e = float(e)
                e = e + self.EOffset
                self.E = e

        else:

            # Update the previous positions if values were supplied
            if x is not None and self.XHomed:
                x = float(x)
                if self.IsRelative:
                    if self.X is not None:
                        self.X += x
                else:
                    self.X = x + self.XOffset

            if y is not None and self.YHomed:
                y = float(y)
                if self.IsRelative:
                    if self.Y is not None:
                        self.Y += y
                else:
                    self.Y = y + self.YOffset

            if z is not None and self.ZHomed:

                z = float(z)
                if self.IsRelative:
                    if self.Z is not None:
                        self.Z += z
                else:
                    self.Z = z + self.ZOffset

            if e is not None:

                e = float(e)
                if self.IsExtruderRelative:
                    if self.E is not None:
                        self.EPrevious = self.E
                        self.E += e
                else:
                    self.EPrevious = self.E
                    self.E = e + self.EOffset

            if not utility.IsInBounds(boundingBox, x=self.X, y=self.Y, z=self.Z):
                self.HasPositionError = True
                self.PositionError = "Position - Coordinates {0} are out of the printer area!  Cannot resume position tracking until the axis is homed, or until absolute coordinates are received.".format(
                    GetFormattedCoordinates(self.X, self.Y, self.Z, self.E))
            else:
                self.HasPositionError = False
                self.PositionError = None

=======
	def __init__(self, octoprintPrinterProfile, pos=None):
		self.OctoprintPrinterProfile = octoprintPrinterProfile
		# GCode
		self.GCode = None if pos is None else pos.GCode
		# F
		self.F = None if pos is None else pos.F
		# X
		self.X = None if pos is None else pos.X
		self.XOffset = 0 if pos is None else pos.XOffset
		self.XHomed = False if pos is None else pos.XHomed
		# Y
		self.Y = None if pos is None else pos.Y
		self.YOffset = 0 if pos is None else pos.YOffset
		self.YHomed = False if pos is None else pos.YHomed
		# Z
		self.Z = None if pos is None else pos.Z
		self.ZOffset = 0 if pos is None else pos.ZOffset
		self.ZHomed = False if pos is None else pos.ZHomed
		# E
		self.E = 0 if pos is None else pos.E
		self.EOffset = 0 if pos is None else pos.EOffset
		self.IsRelative = False if pos is None else pos.IsRelative
		self.IsExtruderRelative = True if pos is None else pos.IsExtruderRelative
		self.LastExtrusionHeight = None if pos is None else pos.LastExtrusionHeight
		# Layer and Height Tracking
		self.Layer = 0 if pos is None else pos.Layer
		self.Height = 0 if pos is None else pos.Height

		# State Flags
		self.IsLayerChange = False if pos is None else pos.IsLayerChange
		self.IsHeightChange = False if pos is None else pos.IsHeightChange
		self.IsZHop = False if pos is None else pos.IsZHop
		self.HasPositionChanged = False if pos is None else pos.HasPositionChanged
		self.HasStateChanged = False if pos is None else pos.HasStateChanged
		self.HasReceivedHomeCommand = False if pos is None else pos.HasStateChanged
		# Error Flags
		self.HasPositionError = False if pos is None else pos.HasPositionError
		self.PositionError = None if pos is None else pos.PositionError

	def ResetState(self):
		self.IsLayerChange = False
		self.IsHeightChange = False
		self.IsZHop = False
		self.HasPositionChanged = False
		self.HasStateChanged = False
		self.HasReceivedHomeCommand = False

	def IsStateEqual(self, pos, tolerance):
		if (
				self.XHomed == pos.XHomed
				and self.YHomed == pos.YHomed
				and self.ZHomed == pos.ZHomed
				and self.IsLayerChange == pos.IsLayerChange
				and self.IsHeightChange == pos.IsHeightChange
				and self.IsZHop == pos.IsZHop
				and self.IsRelative == pos.IsRelative
				and self.IsExtruderRelative == pos.IsExtruderRelative
				and utility.round_to(pos.Layer, tolerance) != utility.round_to(self.Layer, tolerance)
				and utility.round_to(pos.Height, tolerance) != utility.round_to(self.Height, tolerance)
				and utility.round_to(pos.LastExtrusionHeight, tolerance) != utility.round_to(self.LastExtrusionHeight,
																							 tolerance)
				and self.HasPositionError == pos.HasPositionError
				and self.PositionError == pos.PositionError
				and self.HasReceivedHomeCommand == pos.HasReceivedHomeCommand):
			return True

		return False

	def IsPositionEqual(self, pos, tolerance):
		if (pos.X is not None and self.X is not None
				and utility.round_to(pos.X, tolerance) == utility.round_to(self.X, tolerance)
				and pos.Y is not None and self.Y is not None
				and utility.round_to(pos.Y, tolerance) == utility.round_to(self.Y, tolerance)
				and pos.Z is not None and self.Z is not None
				and utility.round_to(pos.Z, tolerance) == utility.round_to(self.Z, tolerance)):
			return True
		return False

	def ToStateDict(self):
		return {
			"GCode": self.GCode,
			"XHomed": self.XHomed,
			"YHomed": self.YHomed,
			"ZHomed": self.ZHomed,
			"IsLayerChange": self.IsLayerChange,
			"IsHeightChange": self.IsHeightChange,
			"IsZHop": self.IsZHop,
			"IsRelative": self.IsRelative,
			"IsExtruderRelative": self.IsExtruderRelative,
			"Layer": self.Layer,
			"Height": self.Height,
			"LastExtrusionHeight": self.LastExtrusionHeight,
			"HasPositionError": self.HasPositionError,
			"PositionError": self.PositionError,
			"HasReceivedHomeCommand": self.HasReceivedHomeCommand
		}

	def ToPositionDict(self):
		return {
			"F": self.F,
			"X": self.X,
			"XOffset": self.XOffset,
			"Y": self.Y,
			"YOffset": self.YOffset,
			"Z": self.Z,
			"ZOffset": self.ZOffset,
			"E": self.E,
			"EOffset": self.EOffset,

		}

	def ToDict(self):
		return {
			"GCode": self.GCode,
			"F": self.F,
			"X": self.X,
			"XOffset": self.XOffset,
			"XHomed": self.XHomed,
			"Y": self.Y,
			"YOffset": self.YOffset,
			"YHomed": self.YHomed,
			"Z": self.Z,
			"ZOffset": self.ZOffset,
			"ZHomed": self.ZHomed,
			"E": self.E,
			"EOffset": self.EOffset,
			"IsRelative": self.IsRelative,
			"IsExtruderRelative": self.IsExtruderRelative,
			"LastExtrusionHeight": self.LastExtrusionHeight,
			"IsLayerChange": self.IsLayerChange,
			"IsZHop": self.IsZHop,
			"HasPositionError": self.HasPositionError,
			"PositionError": self.PositionError,
			"HasPositionChanged": self.HasPositionChanged,
			"HasStateChanged": self.HasStateChanged,
			"IsLayerChange": self.IsLayerChange,
			"Layer": self.Layer,
			"Height": self.Height,
			"HasReceivedHomeCommand": self.HasReceivedHomeCommand
		}

	def HasHomedAxis(self):
		return (self.XHomed
				and self.YHomed
				and self.ZHomed)

	def HasHomedPosition(self):
		return (self.HasHomedAxis()
				and self.X is not None
				and self.Y is not None
				and self.Z is not None)

	def UpdatePosition(self, boundingBox, x=None, y=None, z=None, e=None, f=None, force=False):
		if (f is not None):
			self.F = float(f)
		if (force):
			# Force the coordinates in as long as they are provided.
			#
			if (x is not None):
				x = float(x)
				x = x + self.XOffset
				self.X = x
			if (y is not None):
				y = float(y)
				y = y + self.YOffset
				self.Y = y
			if (z is not None):
				z = float(z)
				z = z + self.ZOffset
				self.Z = z

			if (e is not None):
				e = float(e)
				e = e + self.EOffset
				self.E = e

		else:

			# Update the previous positions if values were supplied
			if (x is not None and self.XHomed):
				x = float(x)
				if (self.IsRelative):
					if (self.X is not None):
						self.X += x
				else:
					self.X = x + self.XOffset

			if (y is not None and self.YHomed):
				y = float(y)
				if (self.IsRelative):
					if (self.Y is not None):
						self.Y += y
				else:
					self.Y = y + self.YOffset

			if (z is not None and self.ZHomed):

				z = float(z)
				if (self.IsRelative):
					if (self.Z is not None):
						self.Z += z
				else:
					self.Z = z + self.ZOffset

			if (e is not None):

				e = float(e)
				if (self.IsExtruderRelative):
					if (self.E is not None):
						self.EPrevious = self.E
						self.E += e
				else:
					self.EPrevious = self.E
					self.E = e + self.EOffset

			if (not utility.IsInBounds(boundingBox, x=self.X, y=self.Y, z=self.Z)):
				self.HasPositionError = True
				self.PositionError = "Position - Coordinates {0} are out of the printer area!  Cannot resume position tracking until the axis is homed, or until absolute coordinates are received.".format(
					GetFormattedCoordinates(self.X, self.Y, self.Z, self.E))
			else:
				self.HasPositionError = False
				self.PositionError = None
>>>>>>> 83d842d4


class Position(object):

<<<<<<< HEAD
    def __init__(self, octolapseSettings, octoprintPrinterProfile, g90InfluencesExtruder):
        self.Settings = octolapseSettings
        self.Printer = self.Settings.CurrentPrinter()
        self.OctoprintPrinterProfile = octoprintPrinterProfile
        self.Origin = {
            "X": self.Printer.origin_x,
            "Y": self.Printer.origin_y,
            "Z": self.Printer.origin_z
        }

        self.BoundingBox = utility.GetBoundingBox(
            self.Printer, octoprintPrinterProfile)
        self.PrinterTolerance = self.Printer.printer_position_confirmation_tolerance
        self.Positions = []
        self.Reset()

        self.Extruder = Extruder(octolapseSettings)
        self.G90InfluencesExtruder = g90InfluencesExtruder

        if self.Printer.z_hop is None:
            self.Printer.z_hop = 0

        self.Commands = command.Commands()
        self.CreateLocationDetectionCommands()

    def CreateLocationDetectionCommands(self):
        self.LocationDetectionCommands = []
        if self.Printer.auto_position_detection_commands is not None:
            trimmedCommands = self.Printer.auto_position_detection_commands.strip()
            if len(trimmedCommands) > 0:
                self.LocationDetectionCommands = [x.strip().upper(
                ) for x in self.Printer.auto_position_detection_commands.split(',')]
        if "G28" not in self.LocationDetectionCommands:
            self.LocationDetectionCommands.append("G28")
        if "G29" not in self.LocationDetectionCommands:
            self.LocationDetectionCommands.append("G29")

    def Reset(self):
        # todo:  This reset function doesn't seem to reset everything.
        self.Positions = []
        self.SavedPosition = None

    def UpdatePosition(self, x=None, y=None, z=None, e=None, f=None, force=False, calculateChanges=False):
        numPositions = len(self.Positions)
        if numPositions == 0:
            return
        pos = self.Positions[0]
        pos.UpdatePosition(self.BoundingBox, x, y, z, e, f, force)
        if calculateChanges and numPositions > 1:
            previousPos = self.Positions[1]
            pos.HasPositionChanged = not pos.IsPositionEqual(
                previousPos, self.PrinterTolerance)
            pos.HasStateChanged = not pos.IsStateEqual(
                previousPos, self.PrinterTolerance)

    def SavePosition(self, x=None, y=None, z=None, e=None, f=None, force=False):
        if len(self.Positions) == 0:
            return
        self.SavedPosition = Pos(self.Positions[0])

    def ToDict(self):
        positionDict = None
        if len(self.Positions) > 0:
            previousPos = self.Positions[0]
            return previousPos.ToDict()
        return None

    def ToPositionDict(self):
        positionDict = None
        if len(self.Positions) > 0:
            previousPos = self.Positions[0]
            return previousPos.ToPositionDict()
        return None

    def ToStateDict(self):
        positionDict = None
        if len(self.Positions) > 0:
            previousPos = self.Positions[0]
            return previousPos.ToStateDict()
        return None

    def GetPosition(self, index=0):
        if len(self.Positions) > index:
            return self.Positions[index]
        return None

    def ZDelta(self, pos, index=0):
        previousPos = self.GetPosition(index)
        if previousPos is not None:
            # calculate ZDelta
            if pos.Height is not None:
                if previousPos.Height is None:
                    return pos.Height
                else:
                    return pos.Height - previousPos.Height
        return 0

    def DistanceToZLift(self, index=0):
        pos = self.GetPosition(index)
        if pos is None:
            return None
        currentLift = utility.round_to(
            pos.Z - pos.Height, self.PrinterTolerance)
        if currentLift < self.Printer.z_hop:
            return self.Printer.z_hop - currentLift
        return 0

    def HasStateChanged(self, index=0):
        pos = self.GetPosition(index)
        if pos is None:
            return None
        return pos.HasStateChanged

    def HasPositionChanged(self, index=0):
        pos = self.GetPosition(index)
        if pos is None:
            return None
        return pos.HasPositionChanged

    def HasPositionError(self, index=0):
        pos = self.GetPosition(index)
        if pos is None:
            return None
        return pos.HasPositionError

    def PositionError(self, index=0):
        pos = self.GetPosition(index)
        if pos is None:
            return None
        return pos.PositionError

    def X(self, index=0):
        pos = self.GetPosition(index)
        if pos is None:
            return None
        return pos.X

    def XOffset(self, index=0):
        pos = self.GetPosition(index)
        if pos is None:
            return None
        return pos.XOffset

    def Y(self, index=0):
        pos = self.GetPosition(index)
        if pos is None:
            return None
        return pos.Y

    def YOffset(self, index=0):
        pos = self.GetPosition(index)
        if pos is None:
            return None
        return pos.YOffset

    def Z(self, index=0):
        pos = self.GetPosition(index)
        if pos is None:
            return None
        return pos.Z

    def ZOffset(self, index=0):
        pos = self.GetPosition(index)
        if pos is None:
            return None
        return pos.ZOffset

    def E(self, index=0):
        pos = self.GetPosition(index)
        if pos is None:
            return None
        return pos.E

    def EOffset(self, index=0):
        pos = self.GetPosition(index)
        if pos is None:
            return None
        return pos.EOffset

    def F(self, index=0):
        pos = self.GetPosition(index)
        if pos is None:
            return None
        return pos.F

    def IsZHop(self, index=0):
        pos = self.GetPosition(index)
        if pos is None:
            return None
        return pos.IsZHop

    def IsLayerChange(self, index=0):
        pos = self.GetPosition(index)
        if pos is None:
            return None
        return pos.IsLayerChange

    def Layer(self, index=0):
        pos = self.GetPosition(index)
        if pos is None:
            return None
        return pos.Layer

    def Height(self, index=0):
        pos = self.GetPosition(index)
        if pos is None:
            return None
        return pos.Height

    def IsRelative(self, index=0):
        pos = self.GetPosition(index)
        if pos is None:
            return None
        return pos.IsRelative

    def IsExtruderRelative(self, index=0):
        pos = self.GetPosition(index)
        if pos is None:
            return None
        return pos.IsExtruderRelative

    def HasReceivedHomeCommand(self, index=0):
        pos = self.GetPosition(index)
        if pos is None:
            return False
        return pos.HasReceivedHomeCommand and self.HasHomedAxis(index)

    def DoesCommandRequireLocationDetection(self, cmd):
        if self.Printer.auto_detect_position:
            gcode = command.GetGcodeFromString(cmd)
            if gcode in self.LocationDetectionCommands:
                return True
        return False

    def RequiresLocationDetection(self, index=0):
        pos = self.GetPosition(index)
        if pos is None:
            return False

        if self.DoesCommandRequireLocationDetection(pos.GCode):
            return True
        return False

    def UndoUpdate(self):
        pos = self.GetPosition(0)
        if pos is not None:
            del self.Positions[0]
        self.Extruder.UndoUpdate()

    def GetPosition(self, index=0):
        if len(self.Positions) > index:
            return self.Positions[index]
        return None

    def Update(self, gcode):
        cmd = self.Commands.GetCommand(gcode)
        # a new position

        pos = None
        previousPos = None
        numPositions = len(self.Positions)
        if numPositions > 0:
            pos = Pos(self.OctoprintPrinterProfile, self.Positions[0])
            previousPos = Pos(self.OctoprintPrinterProfile, self.Positions[0])
            # if numPositions>1:
            #	previousPos = Pos(self.OctoprintPrinterProfile,self.Positions[1])
        if pos is None:
            pos = Pos(self.OctoprintPrinterProfile)
        if previousPos is None:
            previousPos = Pos(self.OctoprintPrinterProfile)

        # reset the current position state (copied from the previous position, or a new position)
        pos.ResetState()
        # set the pos gcode cmd
        pos.GCode = gcode

        # apply the cmd to the position tracker
        if cmd is not None:
            # I'm currently too lazy to keep this DRY
            # TODO:  Make DRY
            if cmd.Command in ["G0", "G1"]:
                # Movement
                if cmd.Parse():
                    self.Settings.CurrentDebugProfile().LogPositionCommandReceived(
                        "Received {0}".format(cmd.Name))
                    x = cmd.Parameters["X"].Value
                    y = cmd.Parameters["Y"].Value
                    z = cmd.Parameters["Z"].Value
                    e = cmd.Parameters["E"].Value
                    f = cmd.Parameters["F"].Value

                    if x is not None or y is not None or z is not None or f is not None:

                        if pos.HasPositionError and not pos.IsRelative:
                            pos.HasPositionError = False
                            pos.PositionError = ""
                        pos.UpdatePosition(
                            self.BoundingBox, x, y, z, e=None, f=f)

                    if e is not None:
                        if pos.IsExtruderRelative is not None:
                            if pos.HasPositionError and not pos.IsExtruderRelative:
                                pos.HasPositionError = False
                                pos.PositionError = ""
                            pos.UpdatePosition(
                                self.BoundingBox, x=None, y=None, z=None, e=e, f=None)
                        else:
                            self.Settings.CurrentDebugProfile().LogError(
                                "Position - Unable to update the extruder position, no extruder coordinate system has been selected (absolute/relative).")
                    message = "Position Change - {0} - {1} Move From(X:{2},Y:{3},Z:{4},E:{5}) - To(X:{6},Y:{7},Z:{8},E:{9})"
                    if previousPos is None:
                        message = message.format(gcode, "Relative" if pos.IsRelative else "Absolute",
                                                 "None", "None", "None", "None", pos.X, pos.Y, pos.Z, pos.E)
                    else:
                        message = message.format(gcode, "Relative" if pos.IsRelative else "Absolute", previousPos.X,
                                                 previousPos.Y, previousPos.Z, previousPos.E, pos.X, pos.Y, pos.Z, pos.E)
                    self.Settings.CurrentDebugProfile().LogPositionChange(message)

                else:
                    self.Settings.CurrentDebugProfile().LogError(
                        "Position - Unable to parse the gcode command: {0}".format(gcode))
            elif cmd.Command == "G28":
                # Home
                if cmd.Parse():
                    pos.HasReceivedHomeCommand = True
                    x = cmd.Parameters["X"].Value
                    y = cmd.Parameters["Y"].Value
                    z = cmd.Parameters["Z"].Value
                    xHomed = False
                    yHomed = False
                    zHomed = False
                    if x is not None:
                        xHomed = True
                    if y is not None:
                        yHomed = True
                    if z is not None:
                        zHomed = True
                    if x is None and y is None and z is None:
                        xHomed = True
                        yHomed = True
                        zHomed = True

                    homeStrings = []
                    if xHomed:
                        pos.XHomed = True
                        pos.X = self.Origin["X"] if not self.Printer.auto_detect_position else None
                        if pos.X is None:
                            homeStrings.append("Homing X to Unknown Origin.")
                        else:
                            homeStrings.append("Homing X to {0}.".format(
                                GetFormattedCoordinate(pos.X)))
                    if yHomed:
                        pos.YHomed = True
                        pos.Y = self.Origin["Y"] if not self.Printer.auto_detect_position else None
                        if pos.Y is None:
                            homeStrings.append("Homing Y to Unknown Origin.")
                        else:
                            homeStrings.append("Homing Y to {0}.".format(
                                GetFormattedCoordinate(pos.Y)))
                    if zHomed:
                        pos.ZHomed = True
                        pos.Z = self.Origin["Z"] if not self.Printer.auto_detect_position else None
                        if pos.Z is None:
                            homeStrings.append("Homing Z to Unknown Origin.")
                        else:
                            homeStrings.append("Homing Z to {0}.".format(
                                GetFormattedCoordinate(pos.Z)))

                    self.Settings.CurrentDebugProfile().LogPositionCommandReceived(
                        "Received G28 - ".format(" ".join(homeStrings)))
                    pos.HasPositionError = False
                    pos.PositionError = None
                    # we must do this in case we have more than one home command
                    previousPos = Pos(pos)
                else:
                    self.Settings.CurrentDebugProfile().LogError(
                        "Position - Unable to parse the Gcode:{0}".format(gcode))

            elif cmd.Command == "G90":
                # change x,y,z to absolute
                if pos.IsRelative:
                    self.Settings.CurrentDebugProfile().LogPositionCommandReceived(
                        "Received G90 - Switching to absolute x,y,z coordinates.")
                    pos.IsRelative = False
                else:
                    self.Settings.CurrentDebugProfile().LogPositionCommandReceived(
                        "Received G90 - Already using absolute x,y,z coordinates.")

                # for some firmwares we need to switch the extruder to absolute coordinates as well
                if self.G90InfluencesExtruder:
                    if pos.IsExtruderRelative:
                        self.Settings.CurrentDebugProfile().LogPositionCommandReceived(
                            "Received G90 - Switching to absolute extruder coordinates")
                        pos.IsExtruderRelative = False
                    else:
                        self.Settings.CurrentDebugProfile().LogPositionCommandReceived(
                            "Received G90 - Already using absolute extruder coordinates")
            elif cmd.Command == "G91":
                # change x,y,z to relative
                if not pos.IsRelative:
                    self.Settings.CurrentDebugProfile().LogPositionCommandReceived(
                        "Received G91 - Switching to relative x,y,z coordinates")
                    pos.IsRelative = True
                else:
                    self.Settings.CurrentDebugProfile().LogPositionCommandReceived(
                        "Received G91 - Already using relative x,y,z coordinates")

                # for some firmwares we need to switch the extruder to absolute coordinates as well
                if self.G90InfluencesExtruder:
                    if not pos.IsExtruderRelative:
                        self.Settings.CurrentDebugProfile().LogPositionCommandReceived(
                            "Received G91 - Switching to relative extruder coordinates")
                        pos.IsExtruderRelative = True
                    else:
                        self.Settings.CurrentDebugProfile().LogPositionCommandReceived(
                            "Received G91 - Already using relative extruder coordinates")
            elif cmd.Command == "M83":
                # Extruder - Set Relative
                if pos.IsExtruderRelative is None or not pos.IsExtruderRelative:
                    self.Settings.CurrentDebugProfile().LogPositionCommandReceived(
                        "Received M83 - Switching Extruder to Relative Coordinates")
                    pos.IsExtruderRelative = True
            elif cmd.Command == "M82":
                # Extruder - Set Absolute
                if pos.IsExtruderRelative is None or pos.IsExtruderRelative:
                    self.Settings.CurrentDebugProfile().LogPositionCommandReceived(
                        "Received M82 - Switching Extruder to Absolute Coordinates")
                    pos.IsExtruderRelative = False
            elif cmd.Command == "G92":
                # Set Position (offset)
                if cmd.Parse():
                    previousRelativeValue = pos.IsRelative
                    previousExtruderRelativeValue = pos.IsExtruderRelative
                    x = cmd.Parameters["X"].Value
                    y = cmd.Parameters["Y"].Value
                    z = cmd.Parameters["Z"].Value
                    e = cmd.Parameters["E"].Value
                    resetAll = False
                    if x is None and y is None and z is None and e is None:
                        pos.XOffset = pos.X
                        pos.YOffset = pos.Y
                        pos.ZOffset = pos.Z
                        pos.EOffset = pos.E
                    # set the offsets if they are provided
                    if x is not None and pos.X is not None and pos.XHomed:
                        pos.XOffset = pos.X - utility.getfloat(x, 0)
                    if y is not None and pos.Y is not None and pos.YHomed:
                        pos.YOffset = pos.Y - utility.getfloat(y, 0)
                    if z is not None and pos.Z is not None and pos.ZHomed:
                        pos.ZOffset = pos.Z - utility.getfloat(z, 0)
                    if e is not None and pos.E is not None:
                        pos.EOffset = pos.E - utility.getfloat(e, 0)
                    self.Settings.CurrentDebugProfile().LogPositionCommandReceived(
                        "Received G92 - Set Position.  Command:{0}, XOffset:{1}, YOffset:{2}, ZOffset:{3}, EOffset:{4}".format(gcode, pos.XOffset, pos.YOffset, pos.ZOffset, pos.EOffset))
                else:
                    self.Settings.CurrentDebugProfile().LogError(
                        "Position - Unable to parse the Gcode:{0}".format(gcode))

            ########################################
            # Update the extruder monitor.
            self.Extruder.Update(self.ERelative(pos))
            ########################################
            # If we have a homed axis, detect changes.
            ########################################
            hasExtruderChanged = self.Extruder.HasChanged()

            pos.HasPositionChanged = not pos.IsPositionEqual(
                previousPos, self.PrinterTolerance)
            pos.HasStateChanged = not pos.IsStateEqual(
                previousPos, self.PrinterTolerance)

            if pos.HasHomedPosition() and previousPos.HasHomedPosition():

                if hasExtruderChanged or pos.HasPositionChanged:

                    # calculate LastExtrusionHeight and Height
                    if self.Extruder.IsExtruding():
                        pos.LastExtrusionHeight = pos.Z
                        if pos.Height is None or utility.round_to(pos.Z, self.PrinterTolerance) > previousPos.Height:
                            pos.Height = utility.round_to(
                                pos.Z, self.PrinterTolerance)
                            self.Settings.CurrentDebugProfile().LogPositionHeightChange(
                                "Position - Reached New Height:{0}.".format(pos.Height))

                        # calculate layer change
                        if (utility.round_to(self.ZDelta(pos), self.PrinterTolerance) > 0
                                or pos.Layer == 0):
                            pos.IsLayerChange = True
                            pos.Layer += 1
                            self.Settings.CurrentDebugProfile().LogPositionLayerChange(
                                "Position - Layer:{0}.".format(pos.Layer))
                        else:
                            pos.IsLayerChange = False

                    # Calculate ZHop based on last extrusion height
                    if pos.LastExtrusionHeight is not None:
                        # calculate lift, taking into account floating point rounding
                        lift = utility.round_to(
                            pos.Z - pos.LastExtrusionHeight, self.PrinterTolerance)
                        if lift >= self.Printer.z_hop:
                            lift = self.Printer.z_hop
                        isLifted = self.Printer.z_hop > 0.0 and lift >= self.Printer.z_hop and (
                            not self.Extruder.IsExtruding() or self.Extruder.IsExtrudingStart())

                        if isLifted:
                            pos.IsZHop = True

                    if pos.IsZHop:
                        self.Settings.CurrentDebugProfile().LogPositionZHop(
                            "Position - Zhop:{0}".format(self.Printer.z_hop))

        # Add the current position, remove positions if we have more than 5 from the end
        self.Positions.insert(0, pos)
        while (len(self.Positions) > 5):
            del self.Positions[5]

    def HasHomedPosition(self, index=0):
        if len(self.Positions) <= index:
            return None
        pos = self.Positions[index]
        return pos.HasHomedPosition()

    def HasHomedAxis(self, index=0):
        if len(self.Positions) <= index:
            return None
        pos = self.Positions[index]
        return pos.HasHomedAxis()

    def XRelative(self):
        if len(self.Positions) < 2:
            return None
        pos = self.Positions[0]
        prevoiusPos = self.Positions[1]
        return pos.X-previousPos.X

    def YRelative(self):
        if len(self.Positions) < 2:
            return None
        pos = self.Positions[0]
        prevoiusPos = self.Positions[1]
        return pos.Y-previousPos.Y

    def ZRelative(self):
        if len(self.Positions) < 2:
            return None
        pos = self.Positions[0]
        prevoiusPos = self.Positions[1]
        return pos.Z-previousPos.Z

    def ERelative(self, pos):
        if len(self.Positions) < 1:
            return None
        previousPos = self.Positions[0]
        return pos.E-previousPos.E

    def IsAtPosition(self, x, y, z, pos, tolerance, applyOffset):
        if applyOffset:
            x = x + pos.XOffset
            y = y + pos.YOffset
            if z is not None:
                z = z + pos.ZOffset

        if (pos.X is None or utility.isclose(pos.X, x, abs_tol=tolerance))
           and (pos.Y is None or utility.isclose(pos.Y, y, abs_tol=tolerance))
           and (z is None or pos.Z is None or utility.isclose(pos.Z, z, abs_tol=tolerance))
           ):
            return True
        return False

    def IsAtPreviousPosition(self, x, y, z=None, applyOffset=True):
        if len(self.Positions) < 2:
            return False
        return self.IsAtPosition(x, y, z, self.Positions[1], self.Printer.printer_position_confirmation_tolerance, True)

    def IsAtCurrentPosition(self, x, y, z=None, applyOffset=True):
        if len(self.Positions) < 1:
            return False
        return self.IsAtPosition(x, y, z, self.Positions[0], self.Printer.printer_position_confirmation_tolerance, True)

    def IsAtSavedPosition(self, x, y, z=None, applyOffset=True):
        if self.SavedPosition is None:
            return False
        return self.IsAtPosition(x, y, z, self.SavedPosition, self.Printer.printer_position_confirmation_tolerance, True)

    def GetPositionString(self, index=0):
        if len(self.Positions) < 1:
            return GetFormattedCoordinates(None, None, None, None)
        currentPosition = self.Positions[0]
        return GetFormattedCoordinates(currentPosition.X, currentPosition.Y, currentPosition.Z, currentPosition.E)
=======
	def __init__(self, octolapseSettings, octoprintPrinterProfile, g90InfluencesExtruder):
		self.Settings = octolapseSettings
		self.Printer = self.Settings.CurrentPrinter()
		self.OctoprintPrinterProfile = octoprintPrinterProfile
		self.Origin = {
			"X": self.Printer.origin_x,
			"Y": self.Printer.origin_y,
			"Z": self.Printer.origin_z
		}

		self.BoundingBox = utility.GetBoundingBox(self.Printer, octoprintPrinterProfile)
		self.PrinterTolerance = self.Printer.printer_position_confirmation_tolerance
		self.Positions = deque(maxlen=5)
		self.Reset()

		self.Extruder = Extruder(octolapseSettings)
		self.G90InfluencesExtruder = g90InfluencesExtruder

		if (self.Printer.z_hop is None):
			self.Printer.z_hop = 0

		self.Commands = command.Commands()
		self.CreateLocationDetectionCommands()

	def CreateLocationDetectionCommands(self):
		self.LocationDetectionCommands = []
		if (self.Printer.auto_position_detection_commands is not None):
			trimmedCommands = self.Printer.auto_position_detection_commands.strip()
			if (len(trimmedCommands) > 0):
				self.LocationDetectionCommands = [x.strip().upper() for x in
												  self.Printer.auto_position_detection_commands.split(',')]
		if ("G28" not in self.LocationDetectionCommands):
			self.LocationDetectionCommands.append("G28")
		if ("G29" not in self.LocationDetectionCommands):
			self.LocationDetectionCommands.append("G29")

	def Reset(self):
		# todo:  This reset function doesn't seem to reset everything.
		self.Positions.clear()
		self.SavedPosition = None

	def UpdatePosition(self, x=None, y=None, z=None, e=None, f=None, force=False, calculateChanges=False):
		numPositions = len(self.Positions)
		if (numPositions == 0):
			return
		pos = self.Positions[0]
		pos.UpdatePosition(self.BoundingBox, x, y, z, e, f, force)
		if (calculateChanges and numPositions > 1):
			previousPos = self.Positions[1]
			pos.HasPositionChanged = not pos.IsPositionEqual(previousPos, self.PrinterTolerance)
			pos.HasStateChanged = not pos.IsStateEqual(previousPos, self.PrinterTolerance)

	def SavePosition(self, x=None, y=None, z=None, e=None, f=None, force=False):
		if (len(self.Positions) == 0):
			return
		self.SavedPosition = Pos(self.Positions[0])

	def ToDict(self):
		positionDict = None
		if (len(self.Positions) > 0):
			previousPos = self.Positions[0]
			return previousPos.ToDict()
		return None

	def ToPositionDict(self):
		positionDict = None
		if (len(self.Positions) > 0):
			previousPos = self.Positions[0]
			return previousPos.ToPositionDict()
		return None

	def ToStateDict(self):
		positionDict = None
		if (len(self.Positions) > 0):
			previousPos = self.Positions[0]
			return previousPos.ToStateDict()
		return None

	def GetPosition(self, index=0):
		if (len(self.Positions) > index):
			return self.Positions[index]
		return None

	def ZDelta(self, pos, index=0):
		previousPos = self.GetPosition(index)
		if (previousPos is not None):
			# calculate ZDelta
			if (pos.Height is not None):
				if (previousPos.Height is None):
					return pos.Height
				else:
					return pos.Height - previousPos.Height
		return 0

	def DistanceToZLift(self, index=0):
		pos = self.GetPosition(index)
		if (pos is None):
			return None
		currentLift = utility.round_to(pos.Z - pos.Height, self.PrinterTolerance)
		if (currentLift < self.Printer.z_hop):
			return self.Printer.z_hop - currentLift
		return 0

	def HasStateChanged(self, index=0):
		pos = self.GetPosition(index)
		if (pos is None):
			return None
		return pos.HasStateChanged

	def HasPositionChanged(self, index=0):
		pos = self.GetPosition(index)
		if (pos is None):
			return None
		return pos.HasPositionChanged

	def HasPositionError(self, index=0):
		pos = self.GetPosition(index)
		if (pos is None):
			return None
		return pos.HasPositionError

	def PositionError(self, index=0):
		pos = self.GetPosition(index)
		if (pos is None):
			return None
		return pos.PositionError

	def X(self, index=0):
		pos = self.GetPosition(index)
		if (pos is None):
			return None
		return pos.X

	def XOffset(self, index=0):
		pos = self.GetPosition(index)
		if (pos is None):
			return None
		return pos.XOffset

	def Y(self, index=0):
		pos = self.GetPosition(index)
		if (pos is None):
			return None
		return pos.Y

	def YOffset(self, index=0):
		pos = self.GetPosition(index)
		if (pos is None):
			return None
		return pos.YOffset

	def Z(self, index=0):
		pos = self.GetPosition(index)
		if (pos is None):
			return None
		return pos.Z

	def ZOffset(self, index=0):
		pos = self.GetPosition(index)
		if (pos is None):
			return None
		return pos.ZOffset

	def E(self, index=0):
		pos = self.GetPosition(index)
		if (pos is None):
			return None
		return pos.E

	def EOffset(self, index=0):
		pos = self.GetPosition(index)
		if (pos is None):
			return None
		return pos.EOffset

	def F(self, index=0):
		pos = self.GetPosition(index)
		if (pos is None):
			return None
		return pos.F

	def IsZHop(self, index=0):
		pos = self.GetPosition(index)
		if (pos is None):
			return None
		return pos.IsZHop

	def IsLayerChange(self, index=0):
		pos = self.GetPosition(index)
		if (pos is None):
			return None
		return pos.IsLayerChange

	def Layer(self, index=0):
		pos = self.GetPosition(index)
		if (pos is None):
			return None
		return pos.Layer

	def Height(self, index=0):
		pos = self.GetPosition(index)
		if (pos is None):
			return None
		return pos.Height

	def IsRelative(self, index=0):
		pos = self.GetPosition(index)
		if (pos is None):
			return None
		return pos.IsRelative

	def IsExtruderRelative(self, index=0):
		pos = self.GetPosition(index)
		if (pos is None):
			return None
		return pos.IsExtruderRelative

	def HasReceivedHomeCommand(self, index=0):
		pos = self.GetPosition(index)
		if (pos is None):
			return False
		return pos.HasReceivedHomeCommand and self.HasHomedAxis(index)

	def DoesCommandRequireLocationDetection(self, cmd):
		if (self.Printer.auto_detect_position):
			gcode = command.GetGcodeFromString(cmd)
			if (gcode in self.LocationDetectionCommands):
				return True
		return False

	def RequiresLocationDetection(self, index=0):
		pos = self.GetPosition(index)
		if (pos is None):
			return False

		if (self.DoesCommandRequireLocationDetection(pos.GCode)):
			return True
		return False

	def UndoUpdate(self):
		pos = self.GetPosition(0)
		if (pos is not None):
			self.Positions.popleft()
		self.Extruder.UndoUpdate()

	def GetPosition(self, index=0):
		if (len(self.Positions) > index):
			return self.Positions[index]
		return None

	def Update(self, gcode):
		cmd = self.Commands.GetCommand(gcode)
		# a new position

		pos = None
		previousPos = None
		numPositions = len(self.Positions)
		if (numPositions > 0):
			pos = Pos(self.OctoprintPrinterProfile, self.Positions[0])
			previousPos = Pos(self.OctoprintPrinterProfile, self.Positions[0])
		if (pos is None):
			pos = Pos(self.OctoprintPrinterProfile)
		if (previousPos is None):
			previousPos = Pos(self.OctoprintPrinterProfile)

		# reset the current position state (copied from the previous position, or a new position)
		pos.ResetState()
		# set the pos gcode cmd
		pos.GCode = gcode

		# apply the cmd to the position tracker
		if (cmd is not None):
			# I'm currently too lazy to keep this DRY
			# TODO:  Make DRY
			if (cmd.Command in ["G0", "G1"]):
				# Movement
				if (cmd.Parse()):
					self.Settings.CurrentDebugProfile().LogPositionCommandReceived("Received {0}".format(cmd.Name))
					x = cmd.Parameters["X"].Value
					y = cmd.Parameters["Y"].Value
					z = cmd.Parameters["Z"].Value
					e = cmd.Parameters["E"].Value
					f = cmd.Parameters["F"].Value

					if (x is not None or y is not None or z is not None or f is not None):

						if (pos.HasPositionError and not pos.IsRelative):
							pos.HasPositionError = False
							pos.PositionError = ""
						pos.UpdatePosition(self.BoundingBox, x, y, z, e=None, f=f)

					if (e is not None):
						if (pos.IsExtruderRelative is not None):
							if (pos.HasPositionError and not pos.IsExtruderRelative):
								pos.HasPositionError = False
								pos.PositionError = ""
							pos.UpdatePosition(self.BoundingBox, x=None, y=None, z=None, e=e, f=None)
						else:
							self.Settings.CurrentDebugProfile().LogError(
								"Position - Unable to update the extruder position, no extruder coordinate system has been selected (absolute/relative).")
					message = "Position Change - {0} - {1} Move From(X:{2},Y:{3},Z:{4},E:{5}) - To(X:{6},Y:{7},Z:{8},E:{9})"
					if (previousPos is None):
						message = message.format(gcode, "Relative" if pos.IsRelative else "Absolute", "None", "None",
												 "None", "None", pos.X, pos.Y, pos.Z, pos.E)
					else:
						message = message.format(gcode, "Relative" if pos.IsRelative else "Absolute", previousPos.X,
												 previousPos.Y, previousPos.Z, previousPos.E, pos.X, pos.Y, pos.Z,
												 pos.E)
					self.Settings.CurrentDebugProfile().LogPositionChange(message)


				else:
					self.Settings.CurrentDebugProfile().LogError(
						"Position - Unable to parse the gcode command: {0}".format(gcode))
			elif (cmd.Command == "G28"):
				# Home
				if (cmd.Parse()):
					pos.HasReceivedHomeCommand = True
					x = cmd.Parameters["X"].Value
					y = cmd.Parameters["Y"].Value
					z = cmd.Parameters["Z"].Value
					w = cmd.Parameters["W"].Value
					xHomed = False
					yHomed = False
					zHomed = False
					if (x is not None):
						xHomed = True
					if (y is not None):
						yHomed = True
					if (z is not None):
						zHomed = True
					if (x is None and y is None and z is None and w is None):
						xHomed = True
						yHomed = True
						zHomed = True

					homeStrings = []
					if (xHomed):
						pos.XHomed = True
						pos.X = self.Origin["X"] if not self.Printer.auto_detect_position else None
						if (pos.X is None):
							homeStrings.append("Homing X to Unknown Origin.")
						else:
							homeStrings.append("Homing X to {0}.".format(GetFormattedCoordinate(pos.X)))
					if (yHomed):
						pos.YHomed = True
						pos.Y = self.Origin["Y"] if not self.Printer.auto_detect_position else None
						if (pos.Y is None):
							homeStrings.append("Homing Y to Unknown Origin.")
						else:
							homeStrings.append("Homing Y to {0}.".format(GetFormattedCoordinate(pos.Y)))
					if (zHomed):
						pos.ZHomed = True
						pos.Z = self.Origin["Z"] if not self.Printer.auto_detect_position else None
						if (pos.Z is None):
							homeStrings.append("Homing Z to Unknown Origin.")
						else:
							homeStrings.append("Homing Z to {0}.".format(GetFormattedCoordinate(pos.Z)))

					self.Settings.CurrentDebugProfile().LogPositionCommandReceived(
						"Received G28 - ".format(" ".join(homeStrings)))
					pos.HasPositionError = False
					pos.PositionError = None
					# we must do this in case we have more than one home command
					previousPos = Pos(pos)
				else:
					self.Settings.CurrentDebugProfile().LogError(
						"Position - Unable to parse the Gcode:{0}".format(gcode))

			elif (cmd.Command == "G90"):
				# change x,y,z to absolute
				if (pos.IsRelative):
					self.Settings.CurrentDebugProfile().LogPositionCommandReceived(
						"Received G90 - Switching to absolute x,y,z coordinates.")
					pos.IsRelative = False
				else:
					self.Settings.CurrentDebugProfile().LogPositionCommandReceived(
						"Received G90 - Already using absolute x,y,z coordinates.")

				# for some firmwares we need to switch the extruder to absolute coordinates as well
				if (self.G90InfluencesExtruder):
					if (pos.IsExtruderRelative):
						self.Settings.CurrentDebugProfile().LogPositionCommandReceived(
							"Received G90 - Switching to absolute extruder coordinates")
						pos.IsExtruderRelative = False
					else:
						self.Settings.CurrentDebugProfile().LogPositionCommandReceived(
							"Received G90 - Already using absolute extruder coordinates")
			elif (cmd.Command == "G91"):
				# change x,y,z to relative
				if (not pos.IsRelative):
					self.Settings.CurrentDebugProfile().LogPositionCommandReceived(
						"Received G91 - Switching to relative x,y,z coordinates")
					pos.IsRelative = True
				else:
					self.Settings.CurrentDebugProfile().LogPositionCommandReceived(
						"Received G91 - Already using relative x,y,z coordinates")

				# for some firmwares we need to switch the extruder to absolute coordinates as well
				if (self.G90InfluencesExtruder):
					if (not pos.IsExtruderRelative):
						self.Settings.CurrentDebugProfile().LogPositionCommandReceived(
							"Received G91 - Switching to relative extruder coordinates")
						pos.IsExtruderRelative = True
					else:
						self.Settings.CurrentDebugProfile().LogPositionCommandReceived(
							"Received G91 - Already using relative extruder coordinates")
			elif (cmd.Command == "M83"):
				# Extruder - Set Relative
				if (pos.IsExtruderRelative is None or not pos.IsExtruderRelative):
					self.Settings.CurrentDebugProfile().LogPositionCommandReceived(
						"Received M83 - Switching Extruder to Relative Coordinates")
					pos.IsExtruderRelative = True
			elif (cmd.Command == "M82"):
				# Extruder - Set Absolute
				if (pos.IsExtruderRelative is None or pos.IsExtruderRelative):
					self.Settings.CurrentDebugProfile().LogPositionCommandReceived(
						"Received M82 - Switching Extruder to Absolute Coordinates")
					pos.IsExtruderRelative = False
			elif (cmd.Command == "G92"):
				# Set Position (offset)
				if (cmd.Parse()):
					x = cmd.Parameters["X"].Value
					y = cmd.Parameters["Y"].Value
					z = cmd.Parameters["Z"].Value
					e = cmd.Parameters["E"].Value
					if (x is None and y is None and z is None and e is None):
						pos.XOffset = pos.X
						pos.YOffset = pos.Y
						pos.ZOffset = pos.Z
						pos.EOffset = pos.E
					# set the offsets if they are provided
					if (x is not None and pos.X is not None and pos.XHomed):
						pos.XOffset = pos.X - utility.getfloat(x, 0)
					if (y is not None and pos.Y is not None and pos.YHomed):
						pos.YOffset = pos.Y - utility.getfloat(y, 0)
					if (z is not None and pos.Z is not None and pos.ZHomed):
						pos.ZOffset = pos.Z - utility.getfloat(z, 0)
					if (e is not None and pos.E is not None):
						pos.EOffset = pos.E - utility.getfloat(e, 0)
					self.Settings.CurrentDebugProfile().LogPositionCommandReceived(
						"Received G92 - Set Position.  Command:{0}, XOffset:{1}, YOffset:{2}, ZOffset:{3}, EOffset:{4}".format(
							gcode, pos.XOffset, pos.YOffset, pos.ZOffset, pos.EOffset))
				else:
					self.Settings.CurrentDebugProfile().LogError(
						"Position - Unable to parse the Gcode:{0}".format(gcode))

			########################################
			# Update the extruder monitor.
			self.Extruder.Update(self.ERelative(pos))
			########################################
			# If we have a homed axis, detect changes.
			########################################
			hasExtruderChanged = self.Extruder.HasChanged()

			pos.HasPositionChanged = not pos.IsPositionEqual(previousPos, self.PrinterTolerance)
			pos.HasStateChanged = not pos.IsStateEqual(previousPos, self.PrinterTolerance)

			if (pos.HasHomedPosition() and previousPos.HasHomedPosition()):

				if (hasExtruderChanged or pos.HasPositionChanged):

					# calculate LastExtrusionHeight and Height
					if (self.Extruder.IsExtruding()):
						pos.LastExtrusionHeight = pos.Z
						if (pos.Height is None or utility.round_to(pos.Z, self.PrinterTolerance) > previousPos.Height):
							pos.Height = utility.round_to(pos.Z, self.PrinterTolerance)
							self.Settings.CurrentDebugProfile().LogPositionHeightChange(
								"Position - Reached New Height:{0}.".format(pos.Height))

						# calculate layer change
						if (utility.round_to(self.ZDelta(pos), self.PrinterTolerance) > 0
								or pos.Layer == 0):
							pos.IsLayerChange = True
							pos.Layer += 1
							self.Settings.CurrentDebugProfile().LogPositionLayerChange(
								"Position - Layer:{0}.".format(pos.Layer))
						else:
							pos.IsLayerChange = False

					# Calculate ZHop based on last extrusion height
					if (pos.LastExtrusionHeight is not None):
						# calculate lift, taking into account floating point rounding
						lift = utility.round_to(pos.Z - pos.LastExtrusionHeight, self.PrinterTolerance)
						if (lift >= self.Printer.z_hop):
							lift = self.Printer.z_hop
						isLifted = self.Printer.z_hop > 0.0 and lift >= self.Printer.z_hop and (
								not self.Extruder.IsExtruding() or self.Extruder.IsExtrudingStart())

						if (isLifted):
							pos.IsZHop = True

					if (pos.IsZHop):
						self.Settings.CurrentDebugProfile().LogPositionZHop(
							"Position - Zhop:{0}".format(self.Printer.z_hop))

		self.Positions.appendleft(pos)

	def HasHomedPosition(self, index=0):
		if (len(self.Positions) <= index):
			return None
		pos = self.Positions[index]
		return pos.HasHomedPosition()

	def HasHomedAxis(self, index=0):
		if (len(self.Positions) <= index):
			return None
		pos = self.Positions[index]
		return pos.HasHomedAxis()

	def ERelative(self, pos):
		if (len(self.Positions) < 1):
			return None
		previousPos = self.Positions[0]
		return pos.E - previousPos.E

	def IsAtPosition(self, x, y, z, pos, tolerance, applyOffset):
		if (applyOffset):
			x = x + pos.XOffset
			y = y + pos.YOffset
			if (z is not None):
				z = z + pos.ZOffset

		if ((pos.X is None or utility.isclose(pos.X, x, abs_tol=tolerance))
				and (pos.Y is None or utility.isclose(pos.Y, y, abs_tol=tolerance))
				and (z is None or pos.Z is None or utility.isclose(pos.Z, z, abs_tol=tolerance))
		):
			return True
		return False

	def IsAtPreviousPosition(self, x, y, z=None, applyOffset=True):
		if (len(self.Positions) < 2):
			return False
		return self.IsAtPosition(x, y, z, self.Positions[1], self.Printer.printer_position_confirmation_tolerance, True)

	def IsAtCurrentPosition(self, x, y, z=None, applyOffset=True):
		if (len(self.Positions) < 1):
			return False
		return self.IsAtPosition(x, y, z, self.Positions[0], self.Printer.printer_position_confirmation_tolerance, True)

	def IsAtSavedPosition(self, x, y, z=None, applyOffset=True):
		if (self.SavedPosition is None):
			return False
		return self.IsAtPosition(x, y, z, self.SavedPosition, self.Printer.printer_position_confirmation_tolerance,
								 True)

	def GetPositionString(self, index=0):
		if (len(self.Positions) < 1):
			return GetFormattedCoordinates(None, None, None, None)
		currentPosition = self.Positions[0]
		return GetFormattedCoordinates(currentPosition.X, currentPosition.Y, currentPosition.Z, currentPosition.E)
>>>>>>> 83d842d4
<|MERGE_RESOLUTION|>--- conflicted
+++ resolved
@@ -9,28 +9,6 @@
 import octoprint_octolapse.utility as utility
 from octoprint_octolapse.extruder import Extruder
 
-<<<<<<< HEAD
-
-def GetFormattedCoordinates(x, y, z, e):
-    xString = "None"
-    if x is not None:
-        xString = GetFormattedCoordinate(float(x))
-
-    yString = "None"
-    if y is not None:
-        yString = GetFormattedCoordinate(float(y))
-
-    zString = "None"
-    if z is not None:
-        zString = GetFormattedCoordinate(float(z))
-
-    eString = "None"
-    if e is not None:
-        eString = GetFormattedCoordinate(float(e))
-
-    return "(X:{0},Y:{1},Z:{2},E:{3})".format(xString, yString, zString, eString)
-
-=======
 
 def GetFormattedCoordinates(x, y, z, e):
 	xString = "None"
@@ -51,238 +29,12 @@
 
 	return "(X:{0},Y:{1},Z:{2},E:{3})".format(xString, yString, zString, eString)
 
->>>>>>> 83d842d4
 
 def GetFormattedCoordinate(coord):
-    return "{0:.5f}".format(coord)
-
+	return "{0:.5f}".format(coord)
 
 
 class Pos(object):
-<<<<<<< HEAD
-    def __init__(self, octoprintPrinterProfile, pos=None):
-        self.OctoprintPrinterProfile = octoprintPrinterProfile
-        # GCode
-        self.GCode = None if pos is None else pos.GCode
-        # F
-        self.F = None if pos is None else pos.F
-        # X
-        self.X = None if pos is None else pos.X
-        self.XOffset = 0 if pos is None else pos.XOffset
-        self.XHomed = False if pos is None else pos.XHomed
-        # Y
-        self.Y = None if pos is None else pos.Y
-        self.YOffset = 0 if pos is None else pos.YOffset
-        self.YHomed = False if pos is None else pos.YHomed
-        # Z
-        self.Z = None if pos is None else pos.Z
-        self.ZOffset = 0 if pos is None else pos.ZOffset
-        self.ZHomed = False if pos is None else pos.ZHomed
-        # E
-        self.E = 0 if pos is None else pos.E
-        self.EOffset = 0 if pos is None else pos.EOffset
-        self.IsRelative = False if pos is None else pos.IsRelative
-        self.IsExtruderRelative = True if pos is None else pos.IsExtruderRelative
-        self.LastExtrusionHeight = 0 if pos is None else pos.LastExtrusionHeight
-        # Layer and Height Tracking
-        self.Layer = 0 if pos is None else pos.Layer
-        self.Height = 0 if pos is None else pos.Height
-
-        # State Flags
-        self.IsLayerChange = False if pos is None else pos.IsLayerChange
-        self.IsHeightChange = False if pos is None else pos.IsHeightChange
-        self.IsZHop = False if pos is None else pos.IsZHop
-        self.HasPositionChanged = False if pos is None else pos.HasPositionChanged
-        self.HasStateChanged = False if pos is None else pos.HasStateChanged
-        self.HasReceivedHomeCommand = False if pos is None else pos.HasStateChanged
-        # Error Flags
-        self.HasPositionError = False if pos is None else pos.HasPositionError
-        self.PositionError = None if pos is None else pos.PositionError
-
-    def ResetState(self):
-        self.IsLayerChange = False
-        self.IsHeightChange = False
-        self.IsZHop = False
-        self.HasPositionChanged = False
-        self.HasStateChanged = False
-        self.HasReceivedHomeCommand = False
-
-    def IsStateEqual(self, pos, tolerance):
-        if(
-            self.XHomed == pos.XHomed
-                and self.YHomed == pos.YHomed
-                and self.ZHomed == pos.ZHomed
-                and self.IsLayerChange == pos.IsLayerChange
-                and self.IsHeightChange == pos.IsHeightChange
-                and self.IsZHop == pos.IsZHop
-                and self.IsRelative == pos.IsRelative
-                and self.IsExtruderRelative == pos.IsExtruderRelative
-                and utility.round_to(pos.Layer, tolerance) != utility.round_to(self.Layer, tolerance)
-                and utility.round_to(pos.Height, tolerance) != utility.round_to(self.Height, tolerance)
-                and utility.round_to(pos.LastExtrusionHeight, tolerance) != utility.round_to(self.LastExtrusionHeight, tolerance)
-                and self.HasPositionError == pos.HasPositionError
-                and self.PositionError == pos.PositionError
-                and self.HasReceivedHomeCommand == pos.HasReceivedHomeCommand):
-            return True
-
-        return False
-
-    def IsPositionEqual(self, pos, tolerance):
-        if(	pos.X is not None and self.X is not None
-                and utility.round_to(pos.X, tolerance) == utility.round_to(self.X, tolerance)
-                and pos.Y is not None and self.Y is not None
-                and utility.round_to(pos.Y, tolerance) == utility.round_to(self.Y, tolerance)
-                and pos.Z is not None and self.Z is not None
-                and utility.round_to(pos.Z, tolerance) == utility.round_to(self.Z, tolerance)):
-            return True
-        return False
-
-    def ToStateDict(self):
-        return {
-            "GCode": self.GCode,
-            "XHomed": self.XHomed,
-            "YHomed": self.YHomed,
-            "ZHomed": self.ZHomed,
-            "IsLayerChange": self.IsLayerChange,
-            "IsHeightChange": self.IsHeightChange,
-            "IsZHop": self.IsZHop,
-            "IsRelative": self.IsRelative,
-            "IsExtruderRelative": self.IsExtruderRelative,
-            "Layer": self.Layer,
-            "Height": self.Height,
-            "LastExtrusionHeight": self.LastExtrusionHeight,
-            "HasPositionError": self.HasPositionError,
-            "PositionError": self.PositionError,
-            "HasReceivedHomeCommand": self.HasReceivedHomeCommand
-        }
-
-    def ToPositionDict(self):
-        return {
-            "F": self.F,
-            "X": self.X,
-            "XOffset": self.XOffset,
-            "Y": self.Y,
-            "YOffset": self.YOffset,
-            "Z": self.Z,
-            "ZOffset": self.ZOffset,
-            "E": self.E,
-            "EOffset": self.EOffset,
-
-        }
-
-    def ToDict(self):
-        return {
-            "GCode": self.GCode,
-            "F": self.F,
-            "X": self.X,
-            "XOffset": self.XOffset,
-            "XHomed": self.XHomed,
-            "Y": self.Y,
-            "YOffset": self.YOffset,
-            "YHomed": self.YHomed,
-            "Z": self.Z,
-            "ZOffset": self.ZOffset,
-            "ZHomed": self.ZHomed,
-            "E": self.E,
-            "EOffset": self.EOffset,
-            "IsRelative": self.IsRelative,
-            "IsExtruderRelative": self.IsExtruderRelative,
-            "LastExtrusionHeight": self.LastExtrusionHeight,
-            "IsLayerChange": self.IsLayerChange,
-            "IsZHop": self.IsZHop,
-            "HasPositionError": self.HasPositionError,
-            "PositionError": self.PositionError,
-            "HasPositionChanged": self.HasPositionChanged,
-            "HasStateChanged": self.HasStateChanged,
-            "IsLayerChange": self.IsLayerChange,
-            "Layer": self.Layer,
-            "Height": self.Height,
-            "HasReceivedHomeCommand": self.HasReceivedHomeCommand
-        }
-
-    def HasHomedAxis(self):
-        return (self.XHomed
-                and self.YHomed
-                and self.ZHomed)
-
-    def HasHomedPosition(self):
-        return (self.HasHomedAxis()
-                and self.X is not None
-                and self.Y is not None
-                and self.Z is not None)
-
-    def UpdatePosition(self, boundingBox, x=None, y=None, z=None, e=None, f=None, force=False):
-        if f is not None:
-            self.F = float(f)
-        if force:
-            # Force the coordinates in as long as they are provided.
-            #
-            if x is not None:
-                x = float(x)
-                x = x+self.XOffset
-                self.X = x
-            if y is not None:
-                y = float(y)
-                y = y+self.YOffset
-                self.Y = y
-            if z is not None:
-                z = float(z)
-                z = z + self.ZOffset
-                self.Z = z
-
-            if e is not None:
-                e = float(e)
-                e = e + self.EOffset
-                self.E = e
-
-        else:
-
-            # Update the previous positions if values were supplied
-            if x is not None and self.XHomed:
-                x = float(x)
-                if self.IsRelative:
-                    if self.X is not None:
-                        self.X += x
-                else:
-                    self.X = x + self.XOffset
-
-            if y is not None and self.YHomed:
-                y = float(y)
-                if self.IsRelative:
-                    if self.Y is not None:
-                        self.Y += y
-                else:
-                    self.Y = y + self.YOffset
-
-            if z is not None and self.ZHomed:
-
-                z = float(z)
-                if self.IsRelative:
-                    if self.Z is not None:
-                        self.Z += z
-                else:
-                    self.Z = z + self.ZOffset
-
-            if e is not None:
-
-                e = float(e)
-                if self.IsExtruderRelative:
-                    if self.E is not None:
-                        self.EPrevious = self.E
-                        self.E += e
-                else:
-                    self.EPrevious = self.E
-                    self.E = e + self.EOffset
-
-            if not utility.IsInBounds(boundingBox, x=self.X, y=self.Y, z=self.Z):
-                self.HasPositionError = True
-                self.PositionError = "Position - Coordinates {0} are out of the printer area!  Cannot resume position tracking until the axis is homed, or until absolute coordinates are received.".format(
-                    GetFormattedCoordinates(self.X, self.Y, self.Z, self.E))
-            else:
-                self.HasPositionError = False
-                self.PositionError = None
-
-=======
 	def __init__(self, octoprintPrinterProfile, pos=None):
 		self.OctoprintPrinterProfile = octoprintPrinterProfile
 		# GCode
@@ -505,602 +257,10 @@
 			else:
 				self.HasPositionError = False
 				self.PositionError = None
->>>>>>> 83d842d4
 
 
 class Position(object):
 
-<<<<<<< HEAD
-    def __init__(self, octolapseSettings, octoprintPrinterProfile, g90InfluencesExtruder):
-        self.Settings = octolapseSettings
-        self.Printer = self.Settings.CurrentPrinter()
-        self.OctoprintPrinterProfile = octoprintPrinterProfile
-        self.Origin = {
-            "X": self.Printer.origin_x,
-            "Y": self.Printer.origin_y,
-            "Z": self.Printer.origin_z
-        }
-
-        self.BoundingBox = utility.GetBoundingBox(
-            self.Printer, octoprintPrinterProfile)
-        self.PrinterTolerance = self.Printer.printer_position_confirmation_tolerance
-        self.Positions = []
-        self.Reset()
-
-        self.Extruder = Extruder(octolapseSettings)
-        self.G90InfluencesExtruder = g90InfluencesExtruder
-
-        if self.Printer.z_hop is None:
-            self.Printer.z_hop = 0
-
-        self.Commands = command.Commands()
-        self.CreateLocationDetectionCommands()
-
-    def CreateLocationDetectionCommands(self):
-        self.LocationDetectionCommands = []
-        if self.Printer.auto_position_detection_commands is not None:
-            trimmedCommands = self.Printer.auto_position_detection_commands.strip()
-            if len(trimmedCommands) > 0:
-                self.LocationDetectionCommands = [x.strip().upper(
-                ) for x in self.Printer.auto_position_detection_commands.split(',')]
-        if "G28" not in self.LocationDetectionCommands:
-            self.LocationDetectionCommands.append("G28")
-        if "G29" not in self.LocationDetectionCommands:
-            self.LocationDetectionCommands.append("G29")
-
-    def Reset(self):
-        # todo:  This reset function doesn't seem to reset everything.
-        self.Positions = []
-        self.SavedPosition = None
-
-    def UpdatePosition(self, x=None, y=None, z=None, e=None, f=None, force=False, calculateChanges=False):
-        numPositions = len(self.Positions)
-        if numPositions == 0:
-            return
-        pos = self.Positions[0]
-        pos.UpdatePosition(self.BoundingBox, x, y, z, e, f, force)
-        if calculateChanges and numPositions > 1:
-            previousPos = self.Positions[1]
-            pos.HasPositionChanged = not pos.IsPositionEqual(
-                previousPos, self.PrinterTolerance)
-            pos.HasStateChanged = not pos.IsStateEqual(
-                previousPos, self.PrinterTolerance)
-
-    def SavePosition(self, x=None, y=None, z=None, e=None, f=None, force=False):
-        if len(self.Positions) == 0:
-            return
-        self.SavedPosition = Pos(self.Positions[0])
-
-    def ToDict(self):
-        positionDict = None
-        if len(self.Positions) > 0:
-            previousPos = self.Positions[0]
-            return previousPos.ToDict()
-        return None
-
-    def ToPositionDict(self):
-        positionDict = None
-        if len(self.Positions) > 0:
-            previousPos = self.Positions[0]
-            return previousPos.ToPositionDict()
-        return None
-
-    def ToStateDict(self):
-        positionDict = None
-        if len(self.Positions) > 0:
-            previousPos = self.Positions[0]
-            return previousPos.ToStateDict()
-        return None
-
-    def GetPosition(self, index=0):
-        if len(self.Positions) > index:
-            return self.Positions[index]
-        return None
-
-    def ZDelta(self, pos, index=0):
-        previousPos = self.GetPosition(index)
-        if previousPos is not None:
-            # calculate ZDelta
-            if pos.Height is not None:
-                if previousPos.Height is None:
-                    return pos.Height
-                else:
-                    return pos.Height - previousPos.Height
-        return 0
-
-    def DistanceToZLift(self, index=0):
-        pos = self.GetPosition(index)
-        if pos is None:
-            return None
-        currentLift = utility.round_to(
-            pos.Z - pos.Height, self.PrinterTolerance)
-        if currentLift < self.Printer.z_hop:
-            return self.Printer.z_hop - currentLift
-        return 0
-
-    def HasStateChanged(self, index=0):
-        pos = self.GetPosition(index)
-        if pos is None:
-            return None
-        return pos.HasStateChanged
-
-    def HasPositionChanged(self, index=0):
-        pos = self.GetPosition(index)
-        if pos is None:
-            return None
-        return pos.HasPositionChanged
-
-    def HasPositionError(self, index=0):
-        pos = self.GetPosition(index)
-        if pos is None:
-            return None
-        return pos.HasPositionError
-
-    def PositionError(self, index=0):
-        pos = self.GetPosition(index)
-        if pos is None:
-            return None
-        return pos.PositionError
-
-    def X(self, index=0):
-        pos = self.GetPosition(index)
-        if pos is None:
-            return None
-        return pos.X
-
-    def XOffset(self, index=0):
-        pos = self.GetPosition(index)
-        if pos is None:
-            return None
-        return pos.XOffset
-
-    def Y(self, index=0):
-        pos = self.GetPosition(index)
-        if pos is None:
-            return None
-        return pos.Y
-
-    def YOffset(self, index=0):
-        pos = self.GetPosition(index)
-        if pos is None:
-            return None
-        return pos.YOffset
-
-    def Z(self, index=0):
-        pos = self.GetPosition(index)
-        if pos is None:
-            return None
-        return pos.Z
-
-    def ZOffset(self, index=0):
-        pos = self.GetPosition(index)
-        if pos is None:
-            return None
-        return pos.ZOffset
-
-    def E(self, index=0):
-        pos = self.GetPosition(index)
-        if pos is None:
-            return None
-        return pos.E
-
-    def EOffset(self, index=0):
-        pos = self.GetPosition(index)
-        if pos is None:
-            return None
-        return pos.EOffset
-
-    def F(self, index=0):
-        pos = self.GetPosition(index)
-        if pos is None:
-            return None
-        return pos.F
-
-    def IsZHop(self, index=0):
-        pos = self.GetPosition(index)
-        if pos is None:
-            return None
-        return pos.IsZHop
-
-    def IsLayerChange(self, index=0):
-        pos = self.GetPosition(index)
-        if pos is None:
-            return None
-        return pos.IsLayerChange
-
-    def Layer(self, index=0):
-        pos = self.GetPosition(index)
-        if pos is None:
-            return None
-        return pos.Layer
-
-    def Height(self, index=0):
-        pos = self.GetPosition(index)
-        if pos is None:
-            return None
-        return pos.Height
-
-    def IsRelative(self, index=0):
-        pos = self.GetPosition(index)
-        if pos is None:
-            return None
-        return pos.IsRelative
-
-    def IsExtruderRelative(self, index=0):
-        pos = self.GetPosition(index)
-        if pos is None:
-            return None
-        return pos.IsExtruderRelative
-
-    def HasReceivedHomeCommand(self, index=0):
-        pos = self.GetPosition(index)
-        if pos is None:
-            return False
-        return pos.HasReceivedHomeCommand and self.HasHomedAxis(index)
-
-    def DoesCommandRequireLocationDetection(self, cmd):
-        if self.Printer.auto_detect_position:
-            gcode = command.GetGcodeFromString(cmd)
-            if gcode in self.LocationDetectionCommands:
-                return True
-        return False
-
-    def RequiresLocationDetection(self, index=0):
-        pos = self.GetPosition(index)
-        if pos is None:
-            return False
-
-        if self.DoesCommandRequireLocationDetection(pos.GCode):
-            return True
-        return False
-
-    def UndoUpdate(self):
-        pos = self.GetPosition(0)
-        if pos is not None:
-            del self.Positions[0]
-        self.Extruder.UndoUpdate()
-
-    def GetPosition(self, index=0):
-        if len(self.Positions) > index:
-            return self.Positions[index]
-        return None
-
-    def Update(self, gcode):
-        cmd = self.Commands.GetCommand(gcode)
-        # a new position
-
-        pos = None
-        previousPos = None
-        numPositions = len(self.Positions)
-        if numPositions > 0:
-            pos = Pos(self.OctoprintPrinterProfile, self.Positions[0])
-            previousPos = Pos(self.OctoprintPrinterProfile, self.Positions[0])
-            # if numPositions>1:
-            #	previousPos = Pos(self.OctoprintPrinterProfile,self.Positions[1])
-        if pos is None:
-            pos = Pos(self.OctoprintPrinterProfile)
-        if previousPos is None:
-            previousPos = Pos(self.OctoprintPrinterProfile)
-
-        # reset the current position state (copied from the previous position, or a new position)
-        pos.ResetState()
-        # set the pos gcode cmd
-        pos.GCode = gcode
-
-        # apply the cmd to the position tracker
-        if cmd is not None:
-            # I'm currently too lazy to keep this DRY
-            # TODO:  Make DRY
-            if cmd.Command in ["G0", "G1"]:
-                # Movement
-                if cmd.Parse():
-                    self.Settings.CurrentDebugProfile().LogPositionCommandReceived(
-                        "Received {0}".format(cmd.Name))
-                    x = cmd.Parameters["X"].Value
-                    y = cmd.Parameters["Y"].Value
-                    z = cmd.Parameters["Z"].Value
-                    e = cmd.Parameters["E"].Value
-                    f = cmd.Parameters["F"].Value
-
-                    if x is not None or y is not None or z is not None or f is not None:
-
-                        if pos.HasPositionError and not pos.IsRelative:
-                            pos.HasPositionError = False
-                            pos.PositionError = ""
-                        pos.UpdatePosition(
-                            self.BoundingBox, x, y, z, e=None, f=f)
-
-                    if e is not None:
-                        if pos.IsExtruderRelative is not None:
-                            if pos.HasPositionError and not pos.IsExtruderRelative:
-                                pos.HasPositionError = False
-                                pos.PositionError = ""
-                            pos.UpdatePosition(
-                                self.BoundingBox, x=None, y=None, z=None, e=e, f=None)
-                        else:
-                            self.Settings.CurrentDebugProfile().LogError(
-                                "Position - Unable to update the extruder position, no extruder coordinate system has been selected (absolute/relative).")
-                    message = "Position Change - {0} - {1} Move From(X:{2},Y:{3},Z:{4},E:{5}) - To(X:{6},Y:{7},Z:{8},E:{9})"
-                    if previousPos is None:
-                        message = message.format(gcode, "Relative" if pos.IsRelative else "Absolute",
-                                                 "None", "None", "None", "None", pos.X, pos.Y, pos.Z, pos.E)
-                    else:
-                        message = message.format(gcode, "Relative" if pos.IsRelative else "Absolute", previousPos.X,
-                                                 previousPos.Y, previousPos.Z, previousPos.E, pos.X, pos.Y, pos.Z, pos.E)
-                    self.Settings.CurrentDebugProfile().LogPositionChange(message)
-
-                else:
-                    self.Settings.CurrentDebugProfile().LogError(
-                        "Position - Unable to parse the gcode command: {0}".format(gcode))
-            elif cmd.Command == "G28":
-                # Home
-                if cmd.Parse():
-                    pos.HasReceivedHomeCommand = True
-                    x = cmd.Parameters["X"].Value
-                    y = cmd.Parameters["Y"].Value
-                    z = cmd.Parameters["Z"].Value
-                    xHomed = False
-                    yHomed = False
-                    zHomed = False
-                    if x is not None:
-                        xHomed = True
-                    if y is not None:
-                        yHomed = True
-                    if z is not None:
-                        zHomed = True
-                    if x is None and y is None and z is None:
-                        xHomed = True
-                        yHomed = True
-                        zHomed = True
-
-                    homeStrings = []
-                    if xHomed:
-                        pos.XHomed = True
-                        pos.X = self.Origin["X"] if not self.Printer.auto_detect_position else None
-                        if pos.X is None:
-                            homeStrings.append("Homing X to Unknown Origin.")
-                        else:
-                            homeStrings.append("Homing X to {0}.".format(
-                                GetFormattedCoordinate(pos.X)))
-                    if yHomed:
-                        pos.YHomed = True
-                        pos.Y = self.Origin["Y"] if not self.Printer.auto_detect_position else None
-                        if pos.Y is None:
-                            homeStrings.append("Homing Y to Unknown Origin.")
-                        else:
-                            homeStrings.append("Homing Y to {0}.".format(
-                                GetFormattedCoordinate(pos.Y)))
-                    if zHomed:
-                        pos.ZHomed = True
-                        pos.Z = self.Origin["Z"] if not self.Printer.auto_detect_position else None
-                        if pos.Z is None:
-                            homeStrings.append("Homing Z to Unknown Origin.")
-                        else:
-                            homeStrings.append("Homing Z to {0}.".format(
-                                GetFormattedCoordinate(pos.Z)))
-
-                    self.Settings.CurrentDebugProfile().LogPositionCommandReceived(
-                        "Received G28 - ".format(" ".join(homeStrings)))
-                    pos.HasPositionError = False
-                    pos.PositionError = None
-                    # we must do this in case we have more than one home command
-                    previousPos = Pos(pos)
-                else:
-                    self.Settings.CurrentDebugProfile().LogError(
-                        "Position - Unable to parse the Gcode:{0}".format(gcode))
-
-            elif cmd.Command == "G90":
-                # change x,y,z to absolute
-                if pos.IsRelative:
-                    self.Settings.CurrentDebugProfile().LogPositionCommandReceived(
-                        "Received G90 - Switching to absolute x,y,z coordinates.")
-                    pos.IsRelative = False
-                else:
-                    self.Settings.CurrentDebugProfile().LogPositionCommandReceived(
-                        "Received G90 - Already using absolute x,y,z coordinates.")
-
-                # for some firmwares we need to switch the extruder to absolute coordinates as well
-                if self.G90InfluencesExtruder:
-                    if pos.IsExtruderRelative:
-                        self.Settings.CurrentDebugProfile().LogPositionCommandReceived(
-                            "Received G90 - Switching to absolute extruder coordinates")
-                        pos.IsExtruderRelative = False
-                    else:
-                        self.Settings.CurrentDebugProfile().LogPositionCommandReceived(
-                            "Received G90 - Already using absolute extruder coordinates")
-            elif cmd.Command == "G91":
-                # change x,y,z to relative
-                if not pos.IsRelative:
-                    self.Settings.CurrentDebugProfile().LogPositionCommandReceived(
-                        "Received G91 - Switching to relative x,y,z coordinates")
-                    pos.IsRelative = True
-                else:
-                    self.Settings.CurrentDebugProfile().LogPositionCommandReceived(
-                        "Received G91 - Already using relative x,y,z coordinates")
-
-                # for some firmwares we need to switch the extruder to absolute coordinates as well
-                if self.G90InfluencesExtruder:
-                    if not pos.IsExtruderRelative:
-                        self.Settings.CurrentDebugProfile().LogPositionCommandReceived(
-                            "Received G91 - Switching to relative extruder coordinates")
-                        pos.IsExtruderRelative = True
-                    else:
-                        self.Settings.CurrentDebugProfile().LogPositionCommandReceived(
-                            "Received G91 - Already using relative extruder coordinates")
-            elif cmd.Command == "M83":
-                # Extruder - Set Relative
-                if pos.IsExtruderRelative is None or not pos.IsExtruderRelative:
-                    self.Settings.CurrentDebugProfile().LogPositionCommandReceived(
-                        "Received M83 - Switching Extruder to Relative Coordinates")
-                    pos.IsExtruderRelative = True
-            elif cmd.Command == "M82":
-                # Extruder - Set Absolute
-                if pos.IsExtruderRelative is None or pos.IsExtruderRelative:
-                    self.Settings.CurrentDebugProfile().LogPositionCommandReceived(
-                        "Received M82 - Switching Extruder to Absolute Coordinates")
-                    pos.IsExtruderRelative = False
-            elif cmd.Command == "G92":
-                # Set Position (offset)
-                if cmd.Parse():
-                    previousRelativeValue = pos.IsRelative
-                    previousExtruderRelativeValue = pos.IsExtruderRelative
-                    x = cmd.Parameters["X"].Value
-                    y = cmd.Parameters["Y"].Value
-                    z = cmd.Parameters["Z"].Value
-                    e = cmd.Parameters["E"].Value
-                    resetAll = False
-                    if x is None and y is None and z is None and e is None:
-                        pos.XOffset = pos.X
-                        pos.YOffset = pos.Y
-                        pos.ZOffset = pos.Z
-                        pos.EOffset = pos.E
-                    # set the offsets if they are provided
-                    if x is not None and pos.X is not None and pos.XHomed:
-                        pos.XOffset = pos.X - utility.getfloat(x, 0)
-                    if y is not None and pos.Y is not None and pos.YHomed:
-                        pos.YOffset = pos.Y - utility.getfloat(y, 0)
-                    if z is not None and pos.Z is not None and pos.ZHomed:
-                        pos.ZOffset = pos.Z - utility.getfloat(z, 0)
-                    if e is not None and pos.E is not None:
-                        pos.EOffset = pos.E - utility.getfloat(e, 0)
-                    self.Settings.CurrentDebugProfile().LogPositionCommandReceived(
-                        "Received G92 - Set Position.  Command:{0}, XOffset:{1}, YOffset:{2}, ZOffset:{3}, EOffset:{4}".format(gcode, pos.XOffset, pos.YOffset, pos.ZOffset, pos.EOffset))
-                else:
-                    self.Settings.CurrentDebugProfile().LogError(
-                        "Position - Unable to parse the Gcode:{0}".format(gcode))
-
-            ########################################
-            # Update the extruder monitor.
-            self.Extruder.Update(self.ERelative(pos))
-            ########################################
-            # If we have a homed axis, detect changes.
-            ########################################
-            hasExtruderChanged = self.Extruder.HasChanged()
-
-            pos.HasPositionChanged = not pos.IsPositionEqual(
-                previousPos, self.PrinterTolerance)
-            pos.HasStateChanged = not pos.IsStateEqual(
-                previousPos, self.PrinterTolerance)
-
-            if pos.HasHomedPosition() and previousPos.HasHomedPosition():
-
-                if hasExtruderChanged or pos.HasPositionChanged:
-
-                    # calculate LastExtrusionHeight and Height
-                    if self.Extruder.IsExtruding():
-                        pos.LastExtrusionHeight = pos.Z
-                        if pos.Height is None or utility.round_to(pos.Z, self.PrinterTolerance) > previousPos.Height:
-                            pos.Height = utility.round_to(
-                                pos.Z, self.PrinterTolerance)
-                            self.Settings.CurrentDebugProfile().LogPositionHeightChange(
-                                "Position - Reached New Height:{0}.".format(pos.Height))
-
-                        # calculate layer change
-                        if (utility.round_to(self.ZDelta(pos), self.PrinterTolerance) > 0
-                                or pos.Layer == 0):
-                            pos.IsLayerChange = True
-                            pos.Layer += 1
-                            self.Settings.CurrentDebugProfile().LogPositionLayerChange(
-                                "Position - Layer:{0}.".format(pos.Layer))
-                        else:
-                            pos.IsLayerChange = False
-
-                    # Calculate ZHop based on last extrusion height
-                    if pos.LastExtrusionHeight is not None:
-                        # calculate lift, taking into account floating point rounding
-                        lift = utility.round_to(
-                            pos.Z - pos.LastExtrusionHeight, self.PrinterTolerance)
-                        if lift >= self.Printer.z_hop:
-                            lift = self.Printer.z_hop
-                        isLifted = self.Printer.z_hop > 0.0 and lift >= self.Printer.z_hop and (
-                            not self.Extruder.IsExtruding() or self.Extruder.IsExtrudingStart())
-
-                        if isLifted:
-                            pos.IsZHop = True
-
-                    if pos.IsZHop:
-                        self.Settings.CurrentDebugProfile().LogPositionZHop(
-                            "Position - Zhop:{0}".format(self.Printer.z_hop))
-
-        # Add the current position, remove positions if we have more than 5 from the end
-        self.Positions.insert(0, pos)
-        while (len(self.Positions) > 5):
-            del self.Positions[5]
-
-    def HasHomedPosition(self, index=0):
-        if len(self.Positions) <= index:
-            return None
-        pos = self.Positions[index]
-        return pos.HasHomedPosition()
-
-    def HasHomedAxis(self, index=0):
-        if len(self.Positions) <= index:
-            return None
-        pos = self.Positions[index]
-        return pos.HasHomedAxis()
-
-    def XRelative(self):
-        if len(self.Positions) < 2:
-            return None
-        pos = self.Positions[0]
-        prevoiusPos = self.Positions[1]
-        return pos.X-previousPos.X
-
-    def YRelative(self):
-        if len(self.Positions) < 2:
-            return None
-        pos = self.Positions[0]
-        prevoiusPos = self.Positions[1]
-        return pos.Y-previousPos.Y
-
-    def ZRelative(self):
-        if len(self.Positions) < 2:
-            return None
-        pos = self.Positions[0]
-        prevoiusPos = self.Positions[1]
-        return pos.Z-previousPos.Z
-
-    def ERelative(self, pos):
-        if len(self.Positions) < 1:
-            return None
-        previousPos = self.Positions[0]
-        return pos.E-previousPos.E
-
-    def IsAtPosition(self, x, y, z, pos, tolerance, applyOffset):
-        if applyOffset:
-            x = x + pos.XOffset
-            y = y + pos.YOffset
-            if z is not None:
-                z = z + pos.ZOffset
-
-        if (pos.X is None or utility.isclose(pos.X, x, abs_tol=tolerance))
-           and (pos.Y is None or utility.isclose(pos.Y, y, abs_tol=tolerance))
-           and (z is None or pos.Z is None or utility.isclose(pos.Z, z, abs_tol=tolerance))
-           ):
-            return True
-        return False
-
-    def IsAtPreviousPosition(self, x, y, z=None, applyOffset=True):
-        if len(self.Positions) < 2:
-            return False
-        return self.IsAtPosition(x, y, z, self.Positions[1], self.Printer.printer_position_confirmation_tolerance, True)
-
-    def IsAtCurrentPosition(self, x, y, z=None, applyOffset=True):
-        if len(self.Positions) < 1:
-            return False
-        return self.IsAtPosition(x, y, z, self.Positions[0], self.Printer.printer_position_confirmation_tolerance, True)
-
-    def IsAtSavedPosition(self, x, y, z=None, applyOffset=True):
-        if self.SavedPosition is None:
-            return False
-        return self.IsAtPosition(x, y, z, self.SavedPosition, self.Printer.printer_position_confirmation_tolerance, True)
-
-    def GetPositionString(self, index=0):
-        if len(self.Positions) < 1:
-            return GetFormattedCoordinates(None, None, None, None)
-        currentPosition = self.Positions[0]
-        return GetFormattedCoordinates(currentPosition.X, currentPosition.Y, currentPosition.Z, currentPosition.E)
-=======
 	def __init__(self, octolapseSettings, octoprintPrinterProfile, g90InfluencesExtruder):
 		self.Settings = octolapseSettings
 		self.Printer = self.Settings.CurrentPrinter()
@@ -1651,5 +811,4 @@
 		if (len(self.Positions) < 1):
 			return GetFormattedCoordinates(None, None, None, None)
 		currentPosition = self.Positions[0]
-		return GetFormattedCoordinates(currentPosition.X, currentPosition.Y, currentPosition.Z, currentPosition.E)
->>>>>>> 83d842d4
+		return GetFormattedCoordinates(currentPosition.X, currentPosition.Y, currentPosition.Z, currentPosition.E)