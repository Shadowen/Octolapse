--- conflicted
+++ resolved
@@ -721,18 +721,14 @@
     def GetTriggerPositionRestrictions(self, value):
         restrictions = []
         for restriction in value:
-<<<<<<< HEAD
             restrictions.append(
                 SnapshotPositionRestrictions(
-                    restriction["Type"], restriction["X"],
-                    restriction["Y"], restriction["X2"],
-                    restriction["Y2"], restriction["R"]
+                  restriction["Type"], restriction["Shape"],
+                  restriction["X"], restriction["Y"],
+                  restriction["X2"], restriction["Y2"],
+                  restriction["R"]
                 )
             )
-=======
-            restrictions.append(SnapshotPositionRestrictions(
-                restriction["Type"], restriction["Shape"], restriction["X"], restriction["Y"], restriction["X2"], restriction["Y2"], restriction["R"]))
->>>>>>> 8e1b4b8b
         return restrictions
 
     def GetTriggerPositionRestrictionsValueString(self, values):
@@ -748,7 +744,6 @@
             'name'				    : self.name,
             'description'			    : self.description,
             # Gcode Trigger
-<<<<<<< HEAD
             'gcode_trigger_enabled'		    : self.gcode_trigger_enabled,
             'gcode_trigger_require_zhop'	    : self.gcode_trigger_require_zhop,
             'gcode_trigger_on_extruding_start'	    : GETVR(self.gcode_trigger_on_extruding_start),
@@ -761,6 +756,7 @@
             'gcode_trigger_on_detracting_start'	    : GETVR(self.gcode_trigger_on_detracting_start),
             'gcode_trigger_on_detracting'	    : GETVR(self.gcode_trigger_on_detracting),
             'gcode_trigger_on_detracted'	    : GETVR(self.gcode_trigger_on_detracted),
+            'gcode_trigger_position_restrictions'	: self.GetTriggerPositionRestrictionsValueString(self.gcode_trigger_position_restrictions),
             # Timer Trigger
             'timer_trigger_enabled'		    : self.timer_trigger_enabled,
             'timer_trigger_require_zhop'	    : self.timer_trigger_require_zhop,
@@ -775,6 +771,7 @@
             'timer_trigger_on_detracting_start'	    : GETVR(self.timer_trigger_on_detracting_start),
             'timer_trigger_on_detracting'	    : GETVR(self.timer_trigger_on_detracting),
             'timer_trigger_on_detracted'	    : GETVR(self.timer_trigger_on_detracted),
+            'timer_trigger_position_restrictions'	: self.GetTriggerPositionRestrictionsValueString(self.timer_trigger_position_restrictions),
             # Layer Trigger
             'layer_trigger_enabled'		    : self.layer_trigger_enabled,
             'layer_trigger_height'		    : self.layer_trigger_height,
@@ -789,54 +786,8 @@
             'layer_trigger_on_detracting_start'	    : GETVR(self.layer_trigger_on_detracting_start),
             'layer_trigger_on_detracting'	    : GETVR(self.layer_trigger_on_detracting),
             'layer_trigger_on_detracted'	    : GETVR(self.layer_trigger_on_detracted),
-            'layer_trigger_position_restrictions'   :
-            self.GetLayerTriggerPositionRestrictionsValueString(self.layer_trigger_position_restrictions),
-
-=======
-            'gcode_trigger_enabled'					: self.gcode_trigger_enabled,
-            'gcode_trigger_require_zhop'			: self.gcode_trigger_require_zhop,
-            'gcode_trigger_on_extruding_start'		: self.GetExtruderTriggerValueString(self.gcode_trigger_on_extruding_start),
-            'gcode_trigger_on_extruding'			: self.GetExtruderTriggerValueString(self.gcode_trigger_on_extruding),
-            'gcode_trigger_on_primed'				: self.GetExtruderTriggerValueString(self.gcode_trigger_on_primed),
-            'gcode_trigger_on_retracting_start'		: self.GetExtruderTriggerValueString(self.gcode_trigger_on_retracting_start),
-            'gcode_trigger_on_retracting'			: self.GetExtruderTriggerValueString(self.gcode_trigger_on_retracting),
-            'gcode_trigger_on_partially_retracted'	: self.GetExtruderTriggerValueString(self.gcode_trigger_on_partially_retracted),
-            'gcode_trigger_on_retracted'			: self.GetExtruderTriggerValueString(self.gcode_trigger_on_retracted),
-            'gcode_trigger_on_detracting_start'		: self.GetExtruderTriggerValueString(self.gcode_trigger_on_detracting_start),
-            'gcode_trigger_on_detracting'			: self.GetExtruderTriggerValueString(self.gcode_trigger_on_detracting),
-            'gcode_trigger_on_detracted'			: self.GetExtruderTriggerValueString(self.gcode_trigger_on_detracted),
-            'gcode_trigger_position_restrictions'	: self.GetTriggerPositionRestrictionsValueString(self.gcode_trigger_position_restrictions),
-            # Timer Trigger
-            'timer_trigger_enabled'					: self.timer_trigger_enabled,
-            'timer_trigger_require_zhop'			: self.timer_trigger_require_zhop,
-            'timer_trigger_seconds'					: self.timer_trigger_seconds,
-            'timer_trigger_on_extruding_start'		: self.GetExtruderTriggerValueString(self.timer_trigger_on_extruding_start),
-            'timer_trigger_on_extruding'			: self.GetExtruderTriggerValueString(self.timer_trigger_on_extruding),
-            'timer_trigger_on_primed'				: self.GetExtruderTriggerValueString(self.timer_trigger_on_primed),
-            'timer_trigger_on_retracting_start'		: self.GetExtruderTriggerValueString(self.timer_trigger_on_retracting_start),
-            'timer_trigger_on_retracting'			: self.GetExtruderTriggerValueString(self.timer_trigger_on_retracting),
-            'timer_trigger_on_partially_retracted'	: self.GetExtruderTriggerValueString(self.timer_trigger_on_partially_retracted),
-            'timer_trigger_on_retracted'			: self.GetExtruderTriggerValueString(self.timer_trigger_on_retracted),
-            'timer_trigger_on_detracting_start'		: self.GetExtruderTriggerValueString(self.timer_trigger_on_detracting_start),
-            'timer_trigger_on_detracting'			: self.GetExtruderTriggerValueString(self.timer_trigger_on_detracting),
-            'timer_trigger_on_detracted'			: self.GetExtruderTriggerValueString(self.timer_trigger_on_detracted),
-            'timer_trigger_position_restrictions'	: self.GetTriggerPositionRestrictionsValueString(self.timer_trigger_position_restrictions),
-            # Layer Trigger
-            'layer_trigger_enabled'					: self.layer_trigger_enabled,
-            'layer_trigger_height'					: self.layer_trigger_height,
-            'layer_trigger_require_zhop'			: self.layer_trigger_require_zhop,
-            'layer_trigger_on_extruding_start'		: self.GetExtruderTriggerValueString(self.layer_trigger_on_extruding_start),
-            'layer_trigger_on_extruding'			: self.GetExtruderTriggerValueString(self.layer_trigger_on_extruding),
-            'layer_trigger_on_primed'				: self.GetExtruderTriggerValueString(self.layer_trigger_on_primed),
-            'layer_trigger_on_retracting_start'		: self.GetExtruderTriggerValueString(self.layer_trigger_on_retracting_start),
-            'layer_trigger_on_retracting'			: self.GetExtruderTriggerValueString(self.layer_trigger_on_retracting),
-            'layer_trigger_on_partially_retracted'	: self.GetExtruderTriggerValueString(self.layer_trigger_on_partially_retracted),
-            'layer_trigger_on_retracted'			: self.GetExtruderTriggerValueString(self.layer_trigger_on_retracted),
-            'layer_trigger_on_detracting_start'		: self.GetExtruderTriggerValueString(self.layer_trigger_on_detracting_start),
-            'layer_trigger_on_detracting'			: self.GetExtruderTriggerValueString(self.layer_trigger_on_detracting),
-            'layer_trigger_on_detracted'			: self.GetExtruderTriggerValueString(self.layer_trigger_on_detracted),
-            'layer_trigger_position_restrictions'	: self.GetTriggerPositionRestrictionsValueString(self.layer_trigger_position_restrictions),
->>>>>>> 8e1b4b8b
+            'layer_trigger_position_restrictions'   :  self.GetLayerTriggerPositionRestrictionsValueString(self.layer_trigger_position_restrictions),
+
             # Other Settings
             'delay'				    : self.delay,
             'retract_before_move'		    : self.retract_before_move,
@@ -1870,19 +1821,14 @@
                 dict(value='relative', name='Relative Coordinates (0-100)'),
                 dict(value='relative_path', name='List of Relative Coordinates')
             ],
-<<<<<<< HEAD
-            'position_restriction_types': [
+
+            'position_restriction_shapes': [
                 dict(value="rect", name="Rectangle"),
                 dict(value="circle", name="Circle")
-=======
-            'position_restriction_shapes': [
-                    dict(value="rect", name="Rectangle"), dict(
-                        value="circle", name="Circle")
->>>>>>> 8e1b4b8b
             ],
             'position_restriction_types': [
-                    dict(value="required", name="Must be inside"), dict(
-                        value="forbidden", name="Cannot be inside")
+                dict(value="required", name="Must be inside"),
+                dict(value="forbidden", name="Cannot be inside")
             ],
             'snapshot_extruder_trigger_options': Snapshot.ExtruderTriggerOptions,
             'rendering_fps_calculation_options': [
