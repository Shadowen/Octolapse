--- conflicted
+++ resolved
@@ -3,48 +3,13 @@
 
 from octoprint_octolapse.extruder import Extruder, ExtruderTriggers, ExtruderState
 from octoprint_octolapse.settings import OctolapseSettings
-<<<<<<< HEAD
-from octoprint_octolapse.command import Command, Commands
-from octoprint_octolapse.extruder import Extruder, ExtruderTriggers, ExtruderState
-=======
->>>>>>> 83d842d4
 
 
 class Test_Extruder(unittest.TestCase):
-    def setUp(self):
-        self.Settings = OctolapseSettings(NamedTemporaryFile().name)
-        self.Extruder = Extruder(self.Settings)
-
-    def tearDown(self):
-        del self.Extruder
-        del self.Settings
-
-    def CreateOctoprintPrinterProfile(self):
-        return {
-            "volume": {
-                "custom_box": False,
-                "width": 250,
-                "depth": 200,
-                "height": 200
-            }
-        }
-
-    def test_ResetInitialState(self):
-        """Test the initial extruder state, change all values, reset and check again"""
-        # Check the initial state
-        self.assertEquals(len(self.Extruder.StateHistory), 0)
-
-<<<<<<< HEAD
-        # add some states
-        state1 = ExtruderState()
-        self.Extruder.AddState(state1)
-
-        state2 = ExtruderState()
-        self.Extruder.AddState(state2)
-
-        state3 = ExtruderState()
-        self.Extruder.AddState(state3)
-=======
+	def setUp(self):
+		self.Settings = OctolapseSettings(NamedTemporaryFile().name)
+		self.Extruder = Extruder(self.Settings)
+
 	def CreateOctoprintPrinterProfile(self):
 		return {
 			"volume": {
@@ -59,61 +24,17 @@
 		"""Test the initial extruder state, change all values, reset and check again"""
 		# Check the initial state
 		self.assertEquals(len(self.Extruder.StateHistory), 1)
->>>>>>> 83d842d4
-
-        # check the length of StateHistory
-        self.assertEquals(len(self.Extruder.StateHistory), 3)
-
-        # reset the state and check again
-        self.Extruder.Reset()
-        self.assertEquals(len(self.Extruder.StateHistory), 0)
-
-    def testExtruderState_InitialValues(self):
-
-<<<<<<< HEAD
-        # create a new state
-        state = ExtruderState()
-
-        # verify the initial values
-        self.assertEquals(state.E, 0)
-        self.assertEquals(state.ExtrusionLength, 0.0)
-        self.assertEquals(state.ExtrusionLengthTotal, 0.0)
-        self.assertEquals(state.RetractionLength, 0.0)
-        self.assertEquals(state.DetractionLength, 0.0)
-        self.assertTrue(state.IsExtrudingStart)
-        self.assertTrue(state.IsExtruding)
-        self.assertTrue(state.IsPrimed)
-        self.assertTrue(state.IsRetractingStart)
-        self.assertTrue(state.IsRetracting)
-        self.assertTrue(state.IsPartiallyRetracted)
-        self.assertTrue(state.IsRetracted)
-        self.assertTrue(state.IsDetractingStart)
-        self.assertTrue(state.IsDetracting)
-        self.assertTrue(state.IsDetracted)
-        self.assertTrue(state.HasChanged)
-
-    def testExtruderStateCopy(self):
-        # create a new state
-        state = ExtruderState()
-        # change all the default values
-
-        state.E = 1
-        state.ExtrusionLength = 100
-        state.ExtrusionLengthTotal = 200
-        state.RetractionLength = 300
-        state.DetractionLength = 400
-        state.IsExtrudingStart = True
-        state.IsExtruding = True
-        state.IsPrimed = True
-        state.IsRetractingStart = True
-        state.IsRetracting = True
-        state.IsPartiallyRetracted = True
-        state.IsRetracted = True
-        state.IsDetractingStart = True
-        state.IsDetracting = True
-        state.IsDetracted = True
-        state.HasChanged = True
-=======
+
+		# add some states
+		state1 = ExtruderState()
+		self.Extruder.AddState(state1)
+
+		state2 = ExtruderState()
+		self.Extruder.AddState(state2)
+
+		state3 = ExtruderState()
+		self.Extruder.AddState(state3)
+
 		# check the length of StateHistory
 		self.assertEquals(len(self.Extruder.StateHistory), 4)
 
@@ -147,74 +68,24 @@
 		# create a new state
 		state = ExtruderState()
 		# change all the default values
->>>>>>> 83d842d4
-
-        # copy to a new state
-        newState = ExtruderState(state)
-        # verify the state was copied correctly
-        self.assertEquals(newState.E, 1)
-        self.assertEquals(newState.ExtrusionLength, 100)
-        self.assertEquals(newState.ExtrusionLengthTotal, 200)
-        self.assertEquals(newState.RetractionLength, 300)
-        self.assertEquals(newState.DetractionLength, 400)
-        self.assertFalse(newState.IsExtrudingStart)
-        self.assertFalse(newState.IsExtruding)
-        self.assertFalse(newState.IsPrimed)
-        self.assertFalse(newState.IsRetractingStart)
-        self.assertFalse(newState.IsRetracting)
-        self.assertFalse(newState.IsPartiallyRetracted)
-        self.assertFalse(newState.IsRetracted)
-        self.assertFalse(newState.IsDetractingStart)
-        self.assertFalse(newState.IsDetracting)
-        self.assertFalse(newState.IsDetracted)
-        self.assertFalse(newState.HasChanged)
-
-<<<<<<< HEAD
-    def test_HasChanged(self):
-        """Test the HasChanged flag"""
-        # test the initial state
-        self.assertTrue(self.Extruder.HasChanged == False)
-        # test updating with no movement - Change to primed
-        self.Extruder.Update(0)
-        self.assertTrue(self.Extruder.HasChanged == True)
-
-        # test updating with no movement
-        self.Extruder.Update(0)
-        self.assertTrue(self.Extruder.HasChanged == False)
-
-        # test updating with movement
-        self.Extruder.Update(1)
-        self.assertTrue(self.Extruder.HasChanged == True)
-        # test updating with no movement
-        self.Extruder.Update(0)
-        self.assertTrue(self.Extruder.HasChanged == True)
-        # test updating with slight movement
-        self.Extruder.Update(.0001)
-        self.assertTrue(self.Extruder.HasChanged == True)
-        # test updating with slight movement
-        self.Extruder.Update(.0001)
-        self.assertTrue(self.Extruder.HasChanged == True)
-        # test updating with slight movement
-        self.Extruder.Update(.0001)
-        self.assertTrue(self.Extruder.HasChanged == False)
-        # test updating with no movement
-        self.Extruder.Update(0)
-        self.assertTrue(self.Extruder.HasChanged == True)
-        # test updating with no movement, IsPrimed changed from 0 to 1
-        self.Extruder.Update(0)
-        self.assertTrue(self.Extruder.HasChanged == False)
-        # test updating with no movement
-        self.Extruder.Update(0)
-        self.assertTrue(self.Extruder.HasChanged == False)
-        # test updating with slight negative movement
-        self.Extruder.Update(-0.0001)
-        self.assertTrue(self.Extruder.HasChanged == True)
-
-    def test_IsExtruderStates(self):
-        """Test the All Extruder States"""
-        # set the retraction distance
-        self.Extruder.PrinterRetractionLength = 4
-=======
+
+		state.E = 1
+		state.ExtrusionLength = 100
+		state.ExtrusionLengthTotal = 200
+		state.RetractionLength = 300
+		state.DetractionLength = 400
+		state.IsExtrudingStart = True
+		state.IsExtruding = True
+		state.IsPrimed = True
+		state.IsRetractingStart = True
+		state.IsRetracting = True
+		state.IsPartiallyRetracted = True
+		state.IsRetracted = True
+		state.IsDetractingStart = True
+		state.IsDetracting = True
+		state.IsDetracted = True
+		state.HasChanged = True
+
 		# copy to a new state
 		newState = ExtruderState(state)
 		# verify the state was copied correctly
@@ -277,1646 +148,12 @@
 		# test updating with slight negative movement
 		self.Extruder.Update(-0.01)
 		self.assertTrue(self.Extruder.HasChanged())
->>>>>>> 83d842d4
-
-        # test the initial state
-        self.assertTrue(self.Extruder.IsExtrudingStart == False)
-        self.assertTrue(self.Extruder.IsExtruding == False)
-        self.assertTrue(self.Extruder.IsPrimed == False)
-        self.assertTrue(self.Extruder.IsRetractingStart == False)
-        self.assertTrue(self.Extruder.IsRetracting == False)
-        self.assertTrue(self.Extruder.IsPartiallyRetracted == False)
-        self.assertTrue(self.Extruder.IsRetracted == False)
-        self.assertTrue(self.Extruder.IsDetractingStart == False)
-        self.assertTrue(self.Extruder.IsDetracting == False)
-        self.assertTrue(self.Extruder.IsDetracted == False)
-
-<<<<<<< HEAD
-        ########################################################
-        # 1
-        ########################################################
-        # 1, 1, 0
-        self.Extruder.Reset()
-        self.Extruder.Update(1)
-        self.Extruder.Update(1)
-        self.Extruder.Update(0)
-        self.assertTrue(self.Extruder.IsExtrudingStart == False)
-        self.assertTrue(self.Extruder.IsExtruding == False)
-        self.assertTrue(self.Extruder.IsPrimed == True)
-        self.assertTrue(self.Extruder.IsRetractingStart == False)
-        self.assertTrue(self.Extruder.IsRetracting == False)
-        self.assertTrue(self.Extruder.IsPartiallyRetracted == False)
-        self.assertTrue(self.Extruder.IsRetracted == False)
-        self.assertTrue(self.Extruder.IsDetractingStart == False)
-        self.assertTrue(self.Extruder.IsDetracting == False)
-        self.assertTrue(self.Extruder.IsDetracted == False)
-        # 1, 1, 1
-        self.Extruder.Reset()
-        self.Extruder.Update(1)
-        self.Extruder.Update(1)
-        self.Extruder.Update(1)
-        self.assertTrue(self.Extruder.IsExtrudingStart == False)
-        self.assertTrue(self.Extruder.IsExtruding == True)
-        self.assertTrue(self.Extruder.IsPrimed == False)
-        self.assertTrue(self.Extruder.IsRetractingStart == False)
-        self.assertTrue(self.Extruder.IsRetracting == False)
-        self.assertTrue(self.Extruder.IsPartiallyRetracted == False)
-        self.assertTrue(self.Extruder.IsRetracted == False)
-        self.assertTrue(self.Extruder.IsDetractingStart == False)
-        self.assertTrue(self.Extruder.IsDetracting == False)
-        self.assertTrue(self.Extruder.IsDetracted == False)
-        # 1, 1, -1
-        self.Extruder.Reset()
-        self.Extruder.Update(1)
-        self.Extruder.Update(1)
-        self.Extruder.Update(-1)
-        self.assertTrue(self.Extruder.IsExtrudingStart == False)
-        self.assertTrue(self.Extruder.IsExtruding == False)
-        self.assertTrue(self.Extruder.IsPrimed == False)
-        self.assertTrue(self.Extruder.IsRetractingStart == True)
-        self.assertTrue(self.Extruder.IsRetracting == False)
-        self.assertTrue(self.Extruder.IsPartiallyRetracted == False)
-        self.assertTrue(self.Extruder.IsRetracted == False)
-        self.assertTrue(self.Extruder.IsDetractingStart == False)
-        self.assertTrue(self.Extruder.IsDetracting == False)
-        self.assertTrue(self.Extruder.IsDetracted == False)
-        # 1, 0, 0
-        self.Extruder.Reset()
-        self.Extruder.Update(1)
-        self.Extruder.Update(0)
-        self.Extruder.Update(0)
-        self.assertTrue(self.Extruder.IsExtrudingStart == False)
-        self.assertTrue(self.Extruder.IsExtruding == False)
-        self.assertTrue(self.Extruder.IsPrimed == True)
-        self.assertTrue(self.Extruder.IsRetractingStart == False)
-        self.assertTrue(self.Extruder.IsRetracting == False)
-        self.assertTrue(self.Extruder.IsPartiallyRetracted == False)
-        self.assertTrue(self.Extruder.IsRetracted == False)
-        self.assertTrue(self.Extruder.IsDetractingStart == False)
-        self.assertTrue(self.Extruder.IsDetracting == False)
-        self.assertTrue(self.Extruder.IsDetracted == False)
-        # 1, 0, 1
-        self.Extruder.Reset()
-        self.Extruder.Update(1)
-        self.Extruder.Update(0)
-        self.Extruder.Update(1)
-        self.assertTrue(self.Extruder.IsExtrudingStart == True)
-        self.assertTrue(self.Extruder.IsExtruding == False)
-        self.assertTrue(self.Extruder.IsPrimed == False)
-        self.assertTrue(self.Extruder.IsRetractingStart == False)
-        self.assertTrue(self.Extruder.IsRetracting == False)
-        self.assertTrue(self.Extruder.IsPartiallyRetracted == False)
-        self.assertTrue(self.Extruder.IsRetracted == False)
-        self.assertTrue(self.Extruder.IsDetractingStart == False)
-        self.assertTrue(self.Extruder.IsDetracting == False)
-        self.assertTrue(self.Extruder.IsDetracted == False)
-
-        # 1, 0, -1
-        self.Extruder.Reset()
-        self.Extruder.Update(1)
-        self.Extruder.Update(0)
-        self.Extruder.Update(-1)
-        self.assertTrue(self.Extruder.IsExtrudingStart == False)
-        self.assertTrue(self.Extruder.IsExtruding == False)
-        self.assertTrue(self.Extruder.IsPrimed == False)
-        self.assertTrue(self.Extruder.IsRetractingStart == True)
-        self.assertTrue(self.Extruder.IsRetracting == False)
-        self.assertTrue(self.Extruder.IsPartiallyRetracted == False)
-        self.assertTrue(self.Extruder.IsRetracted == False)
-        self.assertTrue(self.Extruder.IsDetractingStart == False)
-        self.assertTrue(self.Extruder.IsDetracting == False)
-        self.assertTrue(self.Extruder.IsDetracted == False)
-
-        # 1,-1, 0
-        self.Extruder.Reset()
-        self.Extruder.Update(1)
-        self.Extruder.Update(-1)
-        self.Extruder.Update(0)
-        self.assertTrue(self.Extruder.IsExtrudingStart == False)
-        self.assertTrue(self.Extruder.IsExtruding == False)
-        self.assertTrue(self.Extruder.IsPrimed == False)
-        self.assertTrue(self.Extruder.IsRetractingStart == False)
-        self.assertTrue(self.Extruder.IsRetracting == False)
-        self.assertTrue(self.Extruder.IsPartiallyRetracted == True)
-        self.assertTrue(self.Extruder.IsRetracted == False)
-        self.assertTrue(self.Extruder.IsDetractingStart == False)
-        self.assertTrue(self.Extruder.IsDetracting == False)
-        self.assertTrue(self.Extruder.IsDetracted == False)
-        # 1,-1, 1
-        self.Extruder.Reset()
-        self.Extruder.Update(1)
-        self.Extruder.Update(-1)
-        self.Extruder.Update(1)
-        self.assertTrue(self.Extruder.IsExtrudingStart == False)
-        self.assertTrue(self.Extruder.IsExtruding == False)
-        self.assertTrue(self.Extruder.IsPrimed == False)
-        self.assertTrue(self.Extruder.IsRetractingStart == False)
-        self.assertTrue(self.Extruder.IsRetracting == False)
-        self.assertTrue(self.Extruder.IsPartiallyRetracted == True)
-        self.assertTrue(self.Extruder.IsRetracted == False)
-        self.assertTrue(self.Extruder.IsDetractingStart == True)
-        self.assertTrue(self.Extruder.IsDetracting == False)
-        self.assertTrue(self.Extruder.IsDetracted == False)
-        # 1,-1, -1
-        self.Extruder.Reset()
-        self.Extruder.Update(1)
-        self.Extruder.Update(-1)
-        self.Extruder.Update(-1)
-        self.assertTrue(self.Extruder.IsExtrudingStart == False)
-        self.assertTrue(self.Extruder.IsExtruding == False)
-        self.assertTrue(self.Extruder.IsPrimed == False)
-        self.assertTrue(self.Extruder.IsRetractingStart == False)
-        self.assertTrue(self.Extruder.IsRetracting == True)
-        self.assertTrue(self.Extruder.IsPartiallyRetracted == True)
-        self.assertTrue(self.Extruder.IsRetracted == False)
-        self.assertTrue(self.Extruder.IsDetractingStart == False)
-        self.assertTrue(self.Extruder.IsDetracting == False)
-        self.assertTrue(self.Extruder.IsDetracted == False)
-        # 1,-2,0
-        self.Extruder.Reset()
-        self.Extruder.Update(1)
-        self.Extruder.Update(-2)
-        self.Extruder.Update(0)
-        self.assertTrue(self.Extruder.IsExtrudingStart == False)
-        self.assertTrue(self.Extruder.IsExtruding == False)
-        self.assertTrue(self.Extruder.IsPrimed == False)
-        self.assertTrue(self.Extruder.IsRetractingStart == False)
-        self.assertTrue(self.Extruder.IsRetracting == False)
-        self.assertTrue(self.Extruder.IsPartiallyRetracted == True)
-        self.assertTrue(self.Extruder.IsRetracted == False)
-        self.assertTrue(self.Extruder.IsDetractingStart == False)
-        self.assertTrue(self.Extruder.IsDetracting == False)
-        self.assertTrue(self.Extruder.IsDetracted == False)
-        # 1,-2,1
-        self.Extruder.Reset()
-        self.Extruder.Update(1)
-        self.Extruder.Update(-2)
-        self.Extruder.Update(1)
-        self.assertTrue(self.Extruder.IsExtrudingStart == False)
-        self.assertTrue(self.Extruder.IsExtruding == False)
-        self.assertTrue(self.Extruder.IsPrimed == False)
-        self.assertTrue(self.Extruder.IsRetractingStart == False)
-        self.assertTrue(self.Extruder.IsRetracting == False)
-        self.assertTrue(self.Extruder.IsPartiallyRetracted == True)
-        self.assertTrue(self.Extruder.IsRetracted == False)
-        self.assertTrue(self.Extruder.IsDetractingStart == True)
-        self.assertTrue(self.Extruder.IsDetracting == False)
-        self.assertTrue(self.Extruder.IsDetracted == False)
-        # 1,-2,-1
-        self.Extruder.Reset()
-        self.Extruder.Update(1)
-        self.Extruder.Update(-2)
-        self.Extruder.Update(-1)
-        self.assertTrue(self.Extruder.IsExtrudingStart == False)
-        self.assertTrue(self.Extruder.IsExtruding == False)
-        self.assertTrue(self.Extruder.IsPrimed == False)
-        self.assertTrue(self.Extruder.IsRetractingStart == False)
-        self.assertTrue(self.Extruder.IsRetracting == True)
-        self.assertTrue(self.Extruder.IsPartiallyRetracted == True)
-        self.assertTrue(self.Extruder.IsRetracted == False)
-        self.assertTrue(self.Extruder.IsDetractingStart == False)
-        self.assertTrue(self.Extruder.IsDetracting == False)
-        self.assertTrue(self.Extruder.IsDetracted == False)
-        # 1,-4,0
-        self.Extruder.Reset()
-        self.Extruder.Update(1)
-        self.Extruder.Update(-4)
-        self.Extruder.Update(0)
-        self.assertTrue(self.Extruder.IsExtrudingStart == False)
-        self.assertTrue(self.Extruder.IsExtruding == False)
-        self.assertTrue(self.Extruder.IsPrimed == False)
-        self.assertTrue(self.Extruder.IsRetractingStart == False)
-        self.assertTrue(self.Extruder.IsRetracting == False)
-        self.assertTrue(self.Extruder.IsPartiallyRetracted == False)
-        self.assertTrue(self.Extruder.IsRetracted == True)
-        self.assertTrue(self.Extruder.IsDetractingStart == False)
-        self.assertTrue(self.Extruder.IsDetracting == False)
-        self.assertTrue(self.Extruder.IsDetracted == False)
-        # 1,-4,1
-        self.Extruder.Reset()
-        self.Extruder.Update(1)
-        self.Extruder.Update(-4)
-        self.Extruder.Update(1)
-        self.assertTrue(self.Extruder.IsExtrudingStart == False)
-        self.assertTrue(self.Extruder.IsExtruding == False)
-        self.assertTrue(self.Extruder.IsPrimed == False)
-        self.assertTrue(self.Extruder.IsRetractingStart == False)
-        self.assertTrue(self.Extruder.IsRetracting == False)
-        self.assertTrue(self.Extruder.IsPartiallyRetracted == False)
-        self.assertTrue(self.Extruder.IsRetracted == True)
-        self.assertTrue(self.Extruder.IsDetractingStart == True)
-        self.assertTrue(self.Extruder.IsDetracting == False)
-        self.assertTrue(self.Extruder.IsDetracted == False)
-        # 1,-4,-1
-        self.Extruder.Reset()
-        self.Extruder.Update(1)
-        self.Extruder.Update(-4)
-        self.Extruder.Update(-1)
-        self.assertTrue(self.Extruder.IsExtrudingStart == False)
-        self.assertTrue(self.Extruder.IsExtruding == False)
-        self.assertTrue(self.Extruder.IsPrimed == False)
-        self.assertTrue(self.Extruder.IsRetractingStart == False)
-        self.assertTrue(self.Extruder.IsRetracting == True)
-        self.assertTrue(self.Extruder.IsPartiallyRetracted == False)
-        self.assertTrue(self.Extruder.IsRetracted == True)
-        self.assertTrue(self.Extruder.IsDetractingStart == False)
-        self.assertTrue(self.Extruder.IsDetracting == False)
-        self.assertTrue(self.Extruder.IsDetracted == False)
-        # 1,-5,0
-        self.Extruder.Reset()
-        self.Extruder.Update(1)
-        self.Extruder.Update(-5)
-        self.Extruder.Update(0)
-        self.assertTrue(self.Extruder.IsExtrudingStart == False)
-        self.assertTrue(self.Extruder.IsExtruding == False)
-        self.assertTrue(self.Extruder.IsPrimed == False)
-        self.assertTrue(self.Extruder.IsRetractingStart == False)
-        self.assertTrue(self.Extruder.IsRetracting == False)
-        self.assertTrue(self.Extruder.IsPartiallyRetracted == False)
-        self.assertTrue(self.Extruder.IsRetracted == True)
-        self.assertTrue(self.Extruder.IsDetractingStart == False)
-        self.assertTrue(self.Extruder.IsDetracting == False)
-        self.assertTrue(self.Extruder.IsDetracted == False)
-        # 1,-5,1
-        self.Extruder.Reset()
-        self.Extruder.Update(1)
-        self.Extruder.Update(-5)
-        self.Extruder.Update(1)
-        self.assertTrue(self.Extruder.IsExtrudingStart == False)
-        self.assertTrue(self.Extruder.IsExtruding == False)
-        self.assertTrue(self.Extruder.IsPrimed == False)
-        self.assertTrue(self.Extruder.IsRetractingStart == False)
-        self.assertTrue(self.Extruder.IsRetracting == False)
-        self.assertTrue(self.Extruder.IsPartiallyRetracted == False)
-        self.assertTrue(self.Extruder.IsRetracted == True)
-        self.assertTrue(self.Extruder.IsDetractingStart == True)
-        self.assertTrue(self.Extruder.IsDetracting == False)
-        self.assertTrue(self.Extruder.IsDetracted == False)
-        # 1,-5, -1
-        self.Extruder.Reset()
-        self.Extruder.Update(1)
-        self.Extruder.Update(-5)
-        self.Extruder.Update(-1)
-        self.assertTrue(self.Extruder.IsExtrudingStart == False)
-        self.assertTrue(self.Extruder.IsExtruding == False)
-        self.assertTrue(self.Extruder.IsPrimed == False)
-        self.assertTrue(self.Extruder.IsRetractingStart == False)
-        self.assertTrue(self.Extruder.IsRetracting == True)
-        self.assertTrue(self.Extruder.IsPartiallyRetracted == False)
-        self.assertTrue(self.Extruder.IsRetracted == True)
-        self.assertTrue(self.Extruder.IsDetractingStart == False)
-        self.assertTrue(self.Extruder.IsDetracting == False)
-        self.assertTrue(self.Extruder.IsDetracted == False)
-        ########################################################
-        # 0
-        ########################################################
-        # 0, 1, 0
-        self.Extruder.Reset()
-        self.Extruder.Update(0)
-        self.Extruder.Update(1)
-        self.Extruder.Update(0)
-        self.assertTrue(self.Extruder.IsExtrudingStart == False)
-        self.assertTrue(self.Extruder.IsExtruding == False)
-        self.assertTrue(self.Extruder.IsPrimed == True)
-        self.assertTrue(self.Extruder.IsRetractingStart == False)
-        self.assertTrue(self.Extruder.IsRetracting == False)
-        self.assertTrue(self.Extruder.IsPartiallyRetracted == False)
-        self.assertTrue(self.Extruder.IsRetracted == False)
-        self.assertTrue(self.Extruder.IsDetractingStart == False)
-        self.assertTrue(self.Extruder.IsDetracting == False)
-        self.assertTrue(self.Extruder.IsDetracted == False)
-        # 0, 1, 1
-        self.Extruder.Reset()
-        self.Extruder.Update(0)
-        self.Extruder.Update(1)
-        self.Extruder.Update(1)
-        self.assertTrue(self.Extruder.IsExtrudingStart == False)
-        self.assertTrue(self.Extruder.IsExtruding == True)
-        self.assertTrue(self.Extruder.IsPrimed == False)
-        self.assertTrue(self.Extruder.IsRetractingStart == False)
-        self.assertTrue(self.Extruder.IsRetracting == False)
-        self.assertTrue(self.Extruder.IsPartiallyRetracted == False)
-        self.assertTrue(self.Extruder.IsRetracted == False)
-        self.assertTrue(self.Extruder.IsDetractingStart == False)
-        self.assertTrue(self.Extruder.IsDetracting == False)
-        self.assertTrue(self.Extruder.IsDetracted == False)
-        # 0, 1, -1
-        self.Extruder.Reset()
-        self.Extruder.Update(0)
-        self.Extruder.Update(1)
-        self.Extruder.Update(-1)
-        self.assertTrue(self.Extruder.IsExtrudingStart == False)
-        self.assertTrue(self.Extruder.IsExtruding == False)
-        self.assertTrue(self.Extruder.IsPrimed == False)
-        self.assertTrue(self.Extruder.IsRetractingStart == True)
-        self.assertTrue(self.Extruder.IsRetracting == False)
-        self.assertTrue(self.Extruder.IsPartiallyRetracted == False)
-        self.assertTrue(self.Extruder.IsRetracted == False)
-        self.assertTrue(self.Extruder.IsDetractingStart == False)
-        self.assertTrue(self.Extruder.IsDetracting == False)
-        self.assertTrue(self.Extruder.IsDetracted == False)
-
-        # 0, 0, 0
-        self.Extruder.Reset()
-        self.Extruder.Update(0)
-        self.Extruder.Update(0)
-        self.Extruder.Update(0)
-        self.assertTrue(self.Extruder.IsExtrudingStart == False)
-        self.assertTrue(self.Extruder.IsExtruding == False)
-        self.assertTrue(self.Extruder.IsPrimed == True)
-        self.assertTrue(self.Extruder.IsRetractingStart == False)
-        self.assertTrue(self.Extruder.IsRetracting == False)
-        self.assertTrue(self.Extruder.IsPartiallyRetracted == False)
-        self.assertTrue(self.Extruder.IsRetracted == False)
-        self.assertTrue(self.Extruder.IsDetractingStart == False)
-        self.assertTrue(self.Extruder.IsDetracting == False)
-        self.assertTrue(self.Extruder.IsDetracted == False)
-        # 0, 0, 1
-        self.Extruder.Reset()
-        self.Extruder.Update(0)
-        self.Extruder.Update(0)
-        self.Extruder.Update(1)
-        self.assertTrue(self.Extruder.IsExtrudingStart == True)
-        self.assertTrue(self.Extruder.IsExtruding == False)
-        self.assertTrue(self.Extruder.IsPrimed == False)
-        self.assertTrue(self.Extruder.IsRetractingStart == False)
-        self.assertTrue(self.Extruder.IsRetracting == False)
-        self.assertTrue(self.Extruder.IsPartiallyRetracted == False)
-        self.assertTrue(self.Extruder.IsRetracted == False)
-        self.assertTrue(self.Extruder.IsDetractingStart == False)
-        self.assertTrue(self.Extruder.IsDetracting == False)
-        self.assertTrue(self.Extruder.IsDetracted == False)
-        # 0, 0, -1
-        self.Extruder.Reset()
-        self.Extruder.Update(0)
-        self.Extruder.Update(0)
-        self.Extruder.Update(-1)
-        self.assertTrue(self.Extruder.IsExtrudingStart == False)
-        self.assertTrue(self.Extruder.IsExtruding == False)
-        self.assertTrue(self.Extruder.IsPrimed == False)
-        self.assertTrue(self.Extruder.IsRetractingStart == True)
-        self.assertTrue(self.Extruder.IsRetracting == False)
-        self.assertTrue(self.Extruder.IsPartiallyRetracted == False)
-        self.assertTrue(self.Extruder.IsRetracted == False)
-        self.assertTrue(self.Extruder.IsDetractingStart == False)
-        self.assertTrue(self.Extruder.IsDetracting == False)
-        self.assertTrue(self.Extruder.IsDetracted == False)
-
-        # 0,-1, 0
-        self.Extruder.Reset()
-        self.Extruder.Update(0)
-        self.Extruder.Update(-1)
-        self.Extruder.Update(0)
-        self.assertTrue(self.Extruder.IsExtrudingStart == False)
-        self.assertTrue(self.Extruder.IsExtruding == False)
-        self.assertTrue(self.Extruder.IsPrimed == False)
-        self.assertTrue(self.Extruder.IsRetractingStart == False)
-        self.assertTrue(self.Extruder.IsRetracting == False)
-        self.assertTrue(self.Extruder.IsPartiallyRetracted == True)
-        self.assertTrue(self.Extruder.IsRetracted == False)
-        self.assertTrue(self.Extruder.IsDetractingStart == False)
-        self.assertTrue(self.Extruder.IsDetracting == False)
-        self.assertTrue(self.Extruder.IsDetracted == False)
-        # 0,-1, 1
-        self.Extruder.Reset()
-        self.Extruder.Update(0)
-        self.Extruder.Update(-1)
-        self.Extruder.Update(1)
-        self.assertTrue(self.Extruder.IsExtrudingStart == False)
-        self.assertTrue(self.Extruder.IsExtruding == False)
-        self.assertTrue(self.Extruder.IsPrimed == False)
-        self.assertTrue(self.Extruder.IsRetractingStart == False)
-        self.assertTrue(self.Extruder.IsRetracting == False)
-        self.assertTrue(self.Extruder.IsPartiallyRetracted == True)
-        self.assertTrue(self.Extruder.IsRetracted == False)
-        self.assertTrue(self.Extruder.IsDetractingStart == True)
-        self.assertTrue(self.Extruder.IsDetracting == False)
-        self.assertTrue(self.Extruder.IsDetracted == False)
-        # 0,-1, -1
-        self.Extruder.Reset()
-        self.Extruder.Update(0)
-        self.Extruder.Update(-1)
-        self.Extruder.Update(-1)
-        self.assertTrue(self.Extruder.IsExtrudingStart == False)
-        self.assertTrue(self.Extruder.IsExtruding == False)
-        self.assertTrue(self.Extruder.IsPrimed == False)
-        self.assertTrue(self.Extruder.IsRetractingStart == False)
-        self.assertTrue(self.Extruder.IsRetracting == True)
-        self.assertTrue(self.Extruder.IsPartiallyRetracted == True)
-        self.assertTrue(self.Extruder.IsRetracted == False)
-        self.assertTrue(self.Extruder.IsDetractingStart == False)
-        self.assertTrue(self.Extruder.IsDetracting == False)
-        self.assertTrue(self.Extruder.IsDetracted == False)
-
-        # 0,-4, 0
-        self.Extruder.Reset()
-        self.Extruder.Update(0)
-        self.Extruder.Update(-4)
-        self.Extruder.Update(0)
-        self.assertTrue(self.Extruder.IsExtrudingStart == False)
-        self.assertTrue(self.Extruder.IsExtruding == False)
-        self.assertTrue(self.Extruder.IsPrimed == False)
-        self.assertTrue(self.Extruder.IsRetractingStart == False)
-        self.assertTrue(self.Extruder.IsRetracting == False)
-        self.assertTrue(self.Extruder.IsPartiallyRetracted == False)
-        self.assertTrue(self.Extruder.IsRetracted == True)
-        self.assertTrue(self.Extruder.IsDetractingStart == False)
-        self.assertTrue(self.Extruder.IsDetracting == False)
-        self.assertTrue(self.Extruder.IsDetracted == False)
-        # 0,-4, 1
-        self.Extruder.Reset()
-        self.Extruder.Update(0)
-        self.Extruder.Update(-4)
-        self.Extruder.Update(1)
-        self.assertTrue(self.Extruder.IsExtrudingStart == False)
-        self.assertTrue(self.Extruder.IsExtruding == False)
-        self.assertTrue(self.Extruder.IsPrimed == False)
-        self.assertTrue(self.Extruder.IsRetractingStart == False)
-        self.assertTrue(self.Extruder.IsRetracting == False)
-        self.assertTrue(self.Extruder.IsPartiallyRetracted == False)
-        self.assertTrue(self.Extruder.IsRetracted == True)
-        self.assertTrue(self.Extruder.IsDetractingStart == True)
-        self.assertTrue(self.Extruder.IsDetracting == False)
-        self.assertTrue(self.Extruder.IsDetracted == False)
-        # 0,-4, -1
-        self.Extruder.Reset()
-        self.Extruder.Update(0)
-        self.Extruder.Update(-4)
-        self.Extruder.Update(-1)
-        self.assertTrue(self.Extruder.IsExtrudingStart == False)
-        self.assertTrue(self.Extruder.IsExtruding == False)
-        self.assertTrue(self.Extruder.IsPrimed == False)
-        self.assertTrue(self.Extruder.IsRetractingStart == False)
-        self.assertTrue(self.Extruder.IsRetracting == True)
-        self.assertTrue(self.Extruder.IsPartiallyRetracted == False)
-        self.assertTrue(self.Extruder.IsRetracted == True)
-        self.assertTrue(self.Extruder.IsDetractingStart == False)
-        self.assertTrue(self.Extruder.IsDetracting == False)
-        self.assertTrue(self.Extruder.IsDetracted == False)
-
-        # 0,-5, 0
-        self.Extruder.Reset()
-        self.Extruder.Update(0)
-        self.Extruder.Update(-5)
-        self.Extruder.Update(0)
-        self.assertTrue(self.Extruder.IsExtrudingStart == False)
-        self.assertTrue(self.Extruder.IsExtruding == False)
-        self.assertTrue(self.Extruder.IsPrimed == False)
-        self.assertTrue(self.Extruder.IsRetractingStart == False)
-        self.assertTrue(self.Extruder.IsRetracting == False)
-        self.assertTrue(self.Extruder.IsPartiallyRetracted == False)
-        self.assertTrue(self.Extruder.IsRetracted == True)
-        self.assertTrue(self.Extruder.IsDetractingStart == False)
-        self.assertTrue(self.Extruder.IsDetracting == False)
-        self.assertTrue(self.Extruder.IsDetracted == False)
-        # 0,-5, 1
-        self.Extruder.Reset()
-        self.Extruder.Update(0)
-        self.Extruder.Update(-5)
-        self.Extruder.Update(1)
-        self.assertTrue(self.Extruder.IsExtrudingStart == False)
-        self.assertTrue(self.Extruder.IsExtruding == False)
-        self.assertTrue(self.Extruder.IsPrimed == False)
-        self.assertTrue(self.Extruder.IsRetractingStart == False)
-        self.assertTrue(self.Extruder.IsRetracting == False)
-        self.assertTrue(self.Extruder.IsPartiallyRetracted == False)
-        self.assertTrue(self.Extruder.IsRetracted == True)
-        self.assertTrue(self.Extruder.IsDetractingStart == True)
-        self.assertTrue(self.Extruder.IsDetracting == False)
-        self.assertTrue(self.Extruder.IsDetracted == False)
-        # 0,-5, -1
-        self.Extruder.Reset()
-        self.Extruder.Update(0)
-        self.Extruder.Update(-5)
-        self.Extruder.Update(-1)
-        self.assertTrue(self.Extruder.IsExtrudingStart == False)
-        self.assertTrue(self.Extruder.IsExtruding == False)
-        self.assertTrue(self.Extruder.IsPrimed == False)
-        self.assertTrue(self.Extruder.IsRetractingStart == False)
-        self.assertTrue(self.Extruder.IsRetracting == True)
-        self.assertTrue(self.Extruder.IsPartiallyRetracted == False)
-        self.assertTrue(self.Extruder.IsRetracted == True)
-        self.assertTrue(self.Extruder.IsDetractingStart == False)
-        self.assertTrue(self.Extruder.IsDetracting == False)
-        self.assertTrue(self.Extruder.IsDetracted == False)
-        ########################################################
-        # -1
-        ########################################################
-        # -1, 2, 0
-        self.Extruder.Reset()
-        self.Extruder.Update(-1)
-        self.Extruder.Update(2)
-        self.Extruder.Update(0)
-        self.assertTrue(self.Extruder.IsExtrudingStart == False)
-        self.assertTrue(self.Extruder.IsExtruding == False)
-        self.assertTrue(self.Extruder.IsPrimed == True)
-        self.assertTrue(self.Extruder.IsRetractingStart == False)
-        self.assertTrue(self.Extruder.IsRetracting == False)
-        self.assertTrue(self.Extruder.IsPartiallyRetracted == False)
-        self.assertTrue(self.Extruder.IsRetracted == False)
-        self.assertTrue(self.Extruder.IsDetractingStart == False)
-        self.assertTrue(self.Extruder.IsDetracting == False)
-        self.assertTrue(self.Extruder.IsDetracted == False)
-        # -1, 2, 1
-        self.Extruder.Reset()
-        self.Extruder.Update(-1)
-        self.Extruder.Update(2)
-        self.Extruder.Update(1)
-        self.assertTrue(self.Extruder.IsExtrudingStart == False)
-        self.assertTrue(self.Extruder.IsExtruding == True)
-        self.assertTrue(self.Extruder.IsPrimed == False)
-        self.assertTrue(self.Extruder.IsRetractingStart == False)
-        self.assertTrue(self.Extruder.IsRetracting == False)
-        self.assertTrue(self.Extruder.IsPartiallyRetracted == False)
-        self.assertTrue(self.Extruder.IsRetracted == False)
-        self.assertTrue(self.Extruder.IsDetractingStart == False)
-        self.assertTrue(self.Extruder.IsDetracting == False)
-        self.assertTrue(self.Extruder.IsDetracted == False)
-        # -1, 2, -1
-        self.Extruder.Reset()
-        self.Extruder.Update(-1)
-        self.Extruder.Update(2)
-        self.Extruder.Update(-1)
-        self.assertTrue(self.Extruder.IsExtrudingStart == False)
-        self.assertTrue(self.Extruder.IsExtruding == False)
-        self.assertTrue(self.Extruder.IsPrimed == False)
-        self.assertTrue(self.Extruder.IsRetractingStart == True)
-        self.assertTrue(self.Extruder.IsRetracting == False)
-        self.assertTrue(self.Extruder.IsPartiallyRetracted == False)
-        self.assertTrue(self.Extruder.IsRetracted == False)
-        self.assertTrue(self.Extruder.IsDetractingStart == False)
-        self.assertTrue(self.Extruder.IsDetracting == False)
-        self.assertTrue(self.Extruder.IsDetracted == False)
-
-        # -1, 1, 0
-        self.Extruder.Reset()
-        self.Extruder.Update(-1)
-        self.Extruder.Update(1)
-        self.Extruder.Update(0)
-        self.assertTrue(self.Extruder.IsExtrudingStart == False)
-        self.assertTrue(self.Extruder.IsExtruding == False)
-        self.assertTrue(self.Extruder.IsPrimed == True)
-        self.assertTrue(self.Extruder.IsRetractingStart == False)
-        self.assertTrue(self.Extruder.IsRetracting == False)
-        self.assertTrue(self.Extruder.IsPartiallyRetracted == False)
-        self.assertTrue(self.Extruder.IsRetracted == False)
-        self.assertTrue(self.Extruder.IsDetractingStart == False)
-        self.assertTrue(self.Extruder.IsDetracting == False)
-        self.assertTrue(self.Extruder.IsDetracted == True)
-        # -1, 1, 1
-        self.Extruder.Reset()
-        self.Extruder.Update(-1)
-        self.Extruder.Update(1)
-        self.Extruder.Update(1)
-        self.assertTrue(self.Extruder.IsExtrudingStart == True)
-        self.assertTrue(self.Extruder.IsExtruding == False)
-        self.assertTrue(self.Extruder.IsPrimed == False)
-        self.assertTrue(self.Extruder.IsRetractingStart == False)
-        self.assertTrue(self.Extruder.IsRetracting == False)
-        self.assertTrue(self.Extruder.IsPartiallyRetracted == False)
-        self.assertTrue(self.Extruder.IsRetracted == False)
-        self.assertTrue(self.Extruder.IsDetractingStart == False)
-        self.assertTrue(self.Extruder.IsDetracting == False)
-        self.assertTrue(self.Extruder.IsDetracted == True)
-        # -1, 1, -1
-        self.Extruder.Reset()
-        self.Extruder.Update(-1)
-        self.Extruder.Update(1)
-        self.Extruder.Update(-1)
-        self.assertTrue(self.Extruder.IsExtrudingStart == False)
-        self.assertTrue(self.Extruder.IsExtruding == False)
-        self.assertTrue(self.Extruder.IsPrimed == False)
-        self.assertTrue(self.Extruder.IsRetractingStart == True)
-        self.assertTrue(self.Extruder.IsRetracting == False)
-        self.assertTrue(self.Extruder.IsPartiallyRetracted == False)
-        self.assertTrue(self.Extruder.IsRetracted == False)
-        self.assertTrue(self.Extruder.IsDetractingStart == False)
-        self.assertTrue(self.Extruder.IsDetracting == False)
-        self.assertTrue(self.Extruder.IsDetracted == True)
-
-        # -1, 0, 0
-        self.Extruder.Reset()
-        self.Extruder.Update(-1)
-        self.Extruder.Update(0)
-        self.Extruder.Update(0)
-        self.assertTrue(self.Extruder.IsExtrudingStart == False)
-        self.assertTrue(self.Extruder.IsExtruding == False)
-        self.assertTrue(self.Extruder.IsPrimed == False)
-        self.assertTrue(self.Extruder.IsRetractingStart == False)
-        self.assertTrue(self.Extruder.IsRetracting == False)
-        self.assertTrue(self.Extruder.IsPartiallyRetracted == True)
-        self.assertTrue(self.Extruder.IsRetracted == False)
-        self.assertTrue(self.Extruder.IsDetractingStart == False)
-        self.assertTrue(self.Extruder.IsDetracting == False)
-        self.assertTrue(self.Extruder.IsDetracted == False)
-        # -1, 0, 1
-        self.Extruder.Reset()
-        self.Extruder.Update(-1)
-        self.Extruder.Update(0)
-        self.Extruder.Update(1)
-        self.assertTrue(self.Extruder.IsExtrudingStart == False)
-        self.assertTrue(self.Extruder.IsExtruding == False)
-        self.assertTrue(self.Extruder.IsPrimed == False)
-        self.assertTrue(self.Extruder.IsRetractingStart == False)
-        self.assertTrue(self.Extruder.IsRetracting == False)
-        self.assertTrue(self.Extruder.IsPartiallyRetracted == True)
-        self.assertTrue(self.Extruder.IsRetracted == False)
-        self.assertTrue(self.Extruder.IsDetractingStart == True)
-        self.assertTrue(self.Extruder.IsDetracting == False)
-        self.assertTrue(self.Extruder.IsDetracted == False)
-        # -1, 0, -1
-        self.Extruder.Reset()
-        self.Extruder.Update(-1)
-        self.Extruder.Update(0)
-        self.Extruder.Update(-1)
-        self.assertTrue(self.Extruder.IsExtrudingStart == False)
-        self.assertTrue(self.Extruder.IsExtruding == False)
-        self.assertTrue(self.Extruder.IsPrimed == False)
-        self.assertTrue(self.Extruder.IsRetractingStart == False)
-        self.assertTrue(self.Extruder.IsRetracting == True)
-        self.assertTrue(self.Extruder.IsPartiallyRetracted == True)
-        self.assertTrue(self.Extruder.IsRetracted == False)
-        self.assertTrue(self.Extruder.IsDetractingStart == False)
-        self.assertTrue(self.Extruder.IsDetracting == False)
-        self.assertTrue(self.Extruder.IsDetracted == False)
-
-        # -1,-1, 0
-        self.Extruder.Reset()
-        self.Extruder.Update(-1)
-        self.Extruder.Update(-1)
-        self.Extruder.Update(0)
-        self.assertTrue(self.Extruder.IsExtrudingStart == False)
-        self.assertTrue(self.Extruder.IsExtruding == False)
-        self.assertTrue(self.Extruder.IsPrimed == False)
-        self.assertTrue(self.Extruder.IsRetractingStart == False)
-        self.assertTrue(self.Extruder.IsRetracting == False)
-        self.assertTrue(self.Extruder.IsPartiallyRetracted == True)
-        self.assertTrue(self.Extruder.IsRetracted == False)
-        self.assertTrue(self.Extruder.IsDetractingStart == False)
-        self.assertTrue(self.Extruder.IsDetracting == False)
-        self.assertTrue(self.Extruder.IsDetracted == False)
-        # -1,-1, 1
-        self.Extruder.Reset()
-        self.Extruder.Update(-1)
-        self.Extruder.Update(-1)
-        self.Extruder.Update(1)
-        self.assertTrue(self.Extruder.IsExtrudingStart == False)
-        self.assertTrue(self.Extruder.IsExtruding == False)
-        self.assertTrue(self.Extruder.IsPrimed == False)
-        self.assertTrue(self.Extruder.IsRetractingStart == False)
-        self.assertTrue(self.Extruder.IsRetracting == False)
-        self.assertTrue(self.Extruder.IsPartiallyRetracted == True)
-        self.assertTrue(self.Extruder.IsRetracted == False)
-        self.assertTrue(self.Extruder.IsDetractingStart == True)
-        self.assertTrue(self.Extruder.IsDetracting == False)
-        self.assertTrue(self.Extruder.IsDetracted == False)
-        # -1,-1, -1
-        self.Extruder.Reset()
-        self.Extruder.Update(-1)
-        self.Extruder.Update(-1)
-        self.Extruder.Update(-1)
-        self.assertTrue(self.Extruder.IsExtrudingStart == False)
-        self.assertTrue(self.Extruder.IsExtruding == False)
-        self.assertTrue(self.Extruder.IsPrimed == False)
-        self.assertTrue(self.Extruder.IsRetractingStart == False)
-        self.assertTrue(self.Extruder.IsRetracting == True)
-        self.assertTrue(self.Extruder.IsPartiallyRetracted == True)
-        self.assertTrue(self.Extruder.IsRetracted == False)
-        self.assertTrue(self.Extruder.IsDetractingStart == False)
-        self.assertTrue(self.Extruder.IsDetracting == False)
-        self.assertTrue(self.Extruder.IsDetracted == False)
-
-        # -1,-3, 0
-        self.Extruder.Reset()
-        self.Extruder.Update(-1)
-        self.Extruder.Update(-3)
-        self.Extruder.Update(0)
-        self.assertTrue(self.Extruder.IsExtrudingStart == False)
-        self.assertTrue(self.Extruder.IsExtruding == False)
-        self.assertTrue(self.Extruder.IsPrimed == False)
-        self.assertTrue(self.Extruder.IsRetractingStart == False)
-        self.assertTrue(self.Extruder.IsRetracting == False)
-        self.assertTrue(self.Extruder.IsPartiallyRetracted == False)
-        self.assertTrue(self.Extruder.IsRetracted == True)
-        self.assertTrue(self.Extruder.IsDetractingStart == False)
-        self.assertTrue(self.Extruder.IsDetracting == False)
-        self.assertTrue(self.Extruder.IsDetracted == False)
-        # -1,-3, 1
-        self.Extruder.Reset()
-        self.Extruder.Update(-1)
-        self.Extruder.Update(-3)
-        self.Extruder.Update(1)
-        self.assertTrue(self.Extruder.IsExtrudingStart == False)
-        self.assertTrue(self.Extruder.IsExtruding == False)
-        self.assertTrue(self.Extruder.IsPrimed == False)
-        self.assertTrue(self.Extruder.IsRetractingStart == False)
-        self.assertTrue(self.Extruder.IsRetracting == False)
-        self.assertTrue(self.Extruder.IsPartiallyRetracted == False)
-        self.assertTrue(self.Extruder.IsRetracted == True)
-        self.assertTrue(self.Extruder.IsDetractingStart == True)
-        self.assertTrue(self.Extruder.IsDetracting == False)
-        self.assertTrue(self.Extruder.IsDetracted == False)
-        # -1,-3, -1
-        self.Extruder.Reset()
-        self.Extruder.Update(-1)
-        self.Extruder.Update(-3)
-        self.Extruder.Update(-1)
-        self.assertTrue(self.Extruder.IsExtrudingStart == False)
-        self.assertTrue(self.Extruder.IsExtruding == False)
-        self.assertTrue(self.Extruder.IsPrimed == False)
-        self.assertTrue(self.Extruder.IsRetractingStart == False)
-        self.assertTrue(self.Extruder.IsRetracting == True)
-        self.assertTrue(self.Extruder.IsPartiallyRetracted == False)
-        self.assertTrue(self.Extruder.IsRetracted == True)
-        self.assertTrue(self.Extruder.IsDetractingStart == False)
-        self.assertTrue(self.Extruder.IsDetracting == False)
-        self.assertTrue(self.Extruder.IsDetracted == False)
-
-        # -1,-4, 0
-        self.Extruder.Reset()
-        self.Extruder.Update(-1)
-        self.Extruder.Update(-4)
-        self.Extruder.Update(0)
-        self.assertTrue(self.Extruder.IsExtrudingStart == False)
-        self.assertTrue(self.Extruder.IsExtruding == False)
-        self.assertTrue(self.Extruder.IsPrimed == False)
-        self.assertTrue(self.Extruder.IsRetractingStart == False)
-        self.assertTrue(self.Extruder.IsRetracting == False)
-        self.assertTrue(self.Extruder.IsPartiallyRetracted == False)
-        self.assertTrue(self.Extruder.IsRetracted == True)
-        self.assertTrue(self.Extruder.IsDetractingStart == False)
-        self.assertTrue(self.Extruder.IsDetracting == False)
-        self.assertTrue(self.Extruder.IsDetracted == False)
-        # -1,-4, 1
-        self.Extruder.Reset()
-        self.Extruder.Update(-1)
-        self.Extruder.Update(-4)
-        self.Extruder.Update(1)
-        self.assertTrue(self.Extruder.IsExtrudingStart == False)
-        self.assertTrue(self.Extruder.IsExtruding == False)
-        self.assertTrue(self.Extruder.IsPrimed == False)
-        self.assertTrue(self.Extruder.IsRetractingStart == False)
-        self.assertTrue(self.Extruder.IsRetracting == False)
-        self.assertTrue(self.Extruder.IsPartiallyRetracted == False)
-        self.assertTrue(self.Extruder.IsRetracted == True)
-        self.assertTrue(self.Extruder.IsDetractingStart == True)
-        self.assertTrue(self.Extruder.IsDetracting == False)
-        self.assertTrue(self.Extruder.IsDetracted == False)
-        # -1,-4, -1
-        self.Extruder.Reset()
-        self.Extruder.Update(-1)
-        self.Extruder.Update(-4)
-        self.Extruder.Update(-1)
-        self.assertTrue(self.Extruder.IsExtrudingStart == False)
-        self.assertTrue(self.Extruder.IsExtruding == False)
-        self.assertTrue(self.Extruder.IsPrimed == False)
-        self.assertTrue(self.Extruder.IsRetractingStart == False)
-        self.assertTrue(self.Extruder.IsRetracting == True)
-        self.assertTrue(self.Extruder.IsPartiallyRetracted == False)
-        self.assertTrue(self.Extruder.IsRetracted == True)
-        self.assertTrue(self.Extruder.IsDetractingStart == False)
-        self.assertTrue(self.Extruder.IsDetracting == False)
-        self.assertTrue(self.Extruder.IsDetracted == False)
-
-        ########################################################
-        # -4
-        ########################################################
-        # -4, 5, 0
-        self.Extruder.Reset()
-        self.Extruder.Update(-4)
-        self.Extruder.Update(5)
-        self.Extruder.Update(0)
-        self.assertTrue(self.Extruder.IsExtrudingStart == False)
-        self.assertTrue(self.Extruder.IsExtruding == False)
-        self.assertTrue(self.Extruder.IsPrimed == True)
-        self.assertTrue(self.Extruder.IsRetractingStart == False)
-        self.assertTrue(self.Extruder.IsRetracting == False)
-        self.assertTrue(self.Extruder.IsPartiallyRetracted == False)
-        self.assertTrue(self.Extruder.IsRetracted == False)
-        self.assertTrue(self.Extruder.IsDetractingStart == False)
-        self.assertTrue(self.Extruder.IsDetracting == False)
-        self.assertTrue(self.Extruder.IsDetracted == False)
-        # -4, 5, 1
-        self.Extruder.Reset()
-        self.Extruder.Update(-4)
-        self.Extruder.Update(5)
-        self.Extruder.Update(1)
-        self.assertTrue(self.Extruder.IsExtrudingStart == False)
-        self.assertTrue(self.Extruder.IsExtruding == True)
-        self.assertTrue(self.Extruder.IsPrimed == False)
-        self.assertTrue(self.Extruder.IsRetractingStart == False)
-        self.assertTrue(self.Extruder.IsRetracting == False)
-        self.assertTrue(self.Extruder.IsPartiallyRetracted == False)
-        self.assertTrue(self.Extruder.IsRetracted == False)
-        self.assertTrue(self.Extruder.IsDetractingStart == False)
-        self.assertTrue(self.Extruder.IsDetracting == False)
-        self.assertTrue(self.Extruder.IsDetracted == False)
-        # -4, 5, -1
-        self.Extruder.Reset()
-        self.Extruder.Update(-4)
-        self.Extruder.Update(5)
-        self.Extruder.Update(-1)
-        self.assertTrue(self.Extruder.IsExtrudingStart == False)
-        self.assertTrue(self.Extruder.IsExtruding == False)
-        self.assertTrue(self.Extruder.IsPrimed == False)
-        self.assertTrue(self.Extruder.IsRetractingStart == True)
-        self.assertTrue(self.Extruder.IsRetracting == False)
-        self.assertTrue(self.Extruder.IsPartiallyRetracted == False)
-        self.assertTrue(self.Extruder.IsRetracted == False)
-        self.assertTrue(self.Extruder.IsDetractingStart == False)
-        self.assertTrue(self.Extruder.IsDetracting == False)
-        self.assertTrue(self.Extruder.IsDetracted == False)
-
-        # -4, 4, 0
-        self.Extruder.Reset()
-        self.Extruder.Update(-4)
-        self.Extruder.Update(4)
-        self.Extruder.Update(0)
-        self.assertTrue(self.Extruder.IsExtrudingStart == False)
-        self.assertTrue(self.Extruder.IsExtruding == False)
-        self.assertTrue(self.Extruder.IsPrimed == True)
-        self.assertTrue(self.Extruder.IsRetractingStart == False)
-        self.assertTrue(self.Extruder.IsRetracting == False)
-        self.assertTrue(self.Extruder.IsPartiallyRetracted == False)
-        self.assertTrue(self.Extruder.IsRetracted == False)
-        self.assertTrue(self.Extruder.IsDetractingStart == False)
-        self.assertTrue(self.Extruder.IsDetracting == False)
-        self.assertTrue(self.Extruder.IsDetracted == True)
-        # -4, 4, 1
-        self.Extruder.Reset()
-        self.Extruder.Update(-4)
-        self.Extruder.Update(4)
-        self.Extruder.Update(1)
-        self.assertTrue(self.Extruder.IsExtrudingStart == True)
-        self.assertTrue(self.Extruder.IsExtruding == False)
-        self.assertTrue(self.Extruder.IsPrimed == False)
-        self.assertTrue(self.Extruder.IsRetractingStart == False)
-        self.assertTrue(self.Extruder.IsRetracting == False)
-        self.assertTrue(self.Extruder.IsPartiallyRetracted == False)
-        self.assertTrue(self.Extruder.IsRetracted == False)
-        self.assertTrue(self.Extruder.IsDetractingStart == False)
-        self.assertTrue(self.Extruder.IsDetracting == False)
-        self.assertTrue(self.Extruder.IsDetracted == True)
-        # -4, 4, -1
-        self.Extruder.Reset()
-        self.Extruder.Update(-4)
-        self.Extruder.Update(4)
-        self.Extruder.Update(-1)
-        self.assertTrue(self.Extruder.IsExtrudingStart == False)
-        self.assertTrue(self.Extruder.IsExtruding == False)
-        self.assertTrue(self.Extruder.IsPrimed == False)
-        self.assertTrue(self.Extruder.IsRetractingStart == True)
-        self.assertTrue(self.Extruder.IsRetracting == False)
-        self.assertTrue(self.Extruder.IsPartiallyRetracted == False)
-        self.assertTrue(self.Extruder.IsRetracted == False)
-        self.assertTrue(self.Extruder.IsDetractingStart == False)
-        self.assertTrue(self.Extruder.IsDetracting == False)
-        self.assertTrue(self.Extruder.IsDetracted == True)
-
-        # -4, 3, 0
-        self.Extruder.Reset()
-        self.Extruder.Update(-4)
-        self.Extruder.Update(3)
-        self.Extruder.Update(0)
-        self.assertTrue(self.Extruder.IsExtrudingStart == False)
-        self.assertTrue(self.Extruder.IsExtruding == False)
-        self.assertTrue(self.Extruder.IsPrimed == False)
-        self.assertTrue(self.Extruder.IsRetractingStart == False)
-        self.assertTrue(self.Extruder.IsRetracting == False)
-        self.assertTrue(self.Extruder.IsPartiallyRetracted == True)
-        self.assertTrue(self.Extruder.IsRetracted == False)
-        self.assertTrue(self.Extruder.IsDetractingStart == False)
-        self.assertTrue(self.Extruder.IsDetracting == False)
-        self.assertTrue(self.Extruder.IsDetracted == False)
-        # -4, 3, 1
-        self.Extruder.Reset()
-        self.Extruder.Update(-4)
-        self.Extruder.Update(3)
-        self.Extruder.Update(1)
-        self.assertTrue(self.Extruder.IsExtrudingStart == False)
-        self.assertTrue(self.Extruder.IsExtruding == False)
-        self.assertTrue(self.Extruder.IsPrimed == False)
-        self.assertTrue(self.Extruder.IsRetractingStart == False)
-        self.assertTrue(self.Extruder.IsRetracting == False)
-        self.assertTrue(self.Extruder.IsPartiallyRetracted == True)
-        self.assertTrue(self.Extruder.IsRetracted == False)
-        self.assertTrue(self.Extruder.IsDetractingStart == False)
-        self.assertTrue(self.Extruder.IsDetracting == True)
-        self.assertTrue(self.Extruder.IsDetracted == False)
-        # -4, 3, -1
-        self.Extruder.Reset()
-        self.Extruder.Update(-4)
-        self.Extruder.Update(3)
-        self.Extruder.Update(-1)
-        self.assertTrue(self.Extruder.IsExtrudingStart == False)
-        self.assertTrue(self.Extruder.IsExtruding == False)
-        self.assertTrue(self.Extruder.IsPrimed == False)
-        self.assertTrue(self.Extruder.IsRetractingStart == False)
-        self.assertTrue(self.Extruder.IsRetracting == True)
-        self.assertTrue(self.Extruder.IsPartiallyRetracted == True)
-        self.assertTrue(self.Extruder.IsRetracted == False)
-        self.assertTrue(self.Extruder.IsDetractingStart == False)
-        self.assertTrue(self.Extruder.IsDetracting == False)
-        self.assertTrue(self.Extruder.IsDetracted == False)
-
-        # -4, 0, 0
-        self.Extruder.Reset()
-        self.Extruder.Update(-4)
-        self.Extruder.Update(0)
-        self.Extruder.Update(0)
-        self.assertTrue(self.Extruder.IsExtrudingStart == False)
-        self.assertTrue(self.Extruder.IsExtruding == False)
-        self.assertTrue(self.Extruder.IsPrimed == False)
-        self.assertTrue(self.Extruder.IsRetractingStart == False)
-        self.assertTrue(self.Extruder.IsRetracting == False)
-        self.assertTrue(self.Extruder.IsPartiallyRetracted == False)
-        self.assertTrue(self.Extruder.IsRetracted == True)
-        self.assertTrue(self.Extruder.IsDetractingStart == False)
-        self.assertTrue(self.Extruder.IsDetracting == False)
-        self.assertTrue(self.Extruder.IsDetracted == False)
-        # -4, 0, 1
-        self.Extruder.Reset()
-        self.Extruder.Update(-4)
-        self.Extruder.Update(0)
-        self.Extruder.Update(1)
-        self.assertTrue(self.Extruder.IsExtrudingStart == False)
-        self.assertTrue(self.Extruder.IsExtruding == False)
-        self.assertTrue(self.Extruder.IsPrimed == False)
-        self.assertTrue(self.Extruder.IsRetractingStart == False)
-        self.assertTrue(self.Extruder.IsRetracting == False)
-        self.assertTrue(self.Extruder.IsPartiallyRetracted == False)
-        self.assertTrue(self.Extruder.IsRetracted == True)
-        self.assertTrue(self.Extruder.IsDetractingStart == True)
-        self.assertTrue(self.Extruder.IsDetracting == False)
-        self.assertTrue(self.Extruder.IsDetracted == False)
-        # -4, 0, -1
-        self.Extruder.Reset()
-        self.Extruder.Update(-4)
-        self.Extruder.Update(0)
-        self.Extruder.Update(-1)
-        self.assertTrue(self.Extruder.IsExtrudingStart == False)
-        self.assertTrue(self.Extruder.IsExtruding == False)
-        self.assertTrue(self.Extruder.IsPrimed == False)
-        self.assertTrue(self.Extruder.IsRetractingStart == False)
-        self.assertTrue(self.Extruder.IsRetracting == True)
-        self.assertTrue(self.Extruder.IsPartiallyRetracted == False)
-        self.assertTrue(self.Extruder.IsRetracted == True)
-        self.assertTrue(self.Extruder.IsDetractingStart == False)
-        self.assertTrue(self.Extruder.IsDetracting == False)
-        self.assertTrue(self.Extruder.IsDetracted == False)
-
-        # -4,-1, 0
-        self.Extruder.Reset()
-        self.Extruder.Update(-4)
-        self.Extruder.Update(-1)
-        self.Extruder.Update(0)
-        self.assertTrue(self.Extruder.IsExtrudingStart == False)
-        self.assertTrue(self.Extruder.IsExtruding == False)
-        self.assertTrue(self.Extruder.IsPrimed == False)
-        self.assertTrue(self.Extruder.IsRetractingStart == False)
-        self.assertTrue(self.Extruder.IsRetracting == False)
-        self.assertTrue(self.Extruder.IsPartiallyRetracted == False)
-        self.assertTrue(self.Extruder.IsRetracted == True)
-        self.assertTrue(self.Extruder.IsDetractingStart == False)
-        self.assertTrue(self.Extruder.IsDetracting == False)
-        self.assertTrue(self.Extruder.IsDetracted == False)
-        # -4,-1, 1
-        self.Extruder.Reset()
-        self.Extruder.Update(-4)
-        self.Extruder.Update(-1)
-        self.Extruder.Update(1)
-        self.assertTrue(self.Extruder.IsExtrudingStart == False)
-        self.assertTrue(self.Extruder.IsExtruding == False)
-        self.assertTrue(self.Extruder.IsPrimed == False)
-        self.assertTrue(self.Extruder.IsRetractingStart == False)
-        self.assertTrue(self.Extruder.IsRetracting == False)
-        self.assertTrue(self.Extruder.IsPartiallyRetracted == False)
-        self.assertTrue(self.Extruder.IsRetracted == True)
-        self.assertTrue(self.Extruder.IsDetractingStart == True)
-        self.assertTrue(self.Extruder.IsDetracting == False)
-        self.assertTrue(self.Extruder.IsDetracted == False)
-        # -4,-1, -1
-        self.Extruder.Reset()
-        self.Extruder.Update(-4)
-        self.Extruder.Update(-1)
-        self.Extruder.Update(-1)
-        self.assertTrue(self.Extruder.IsExtrudingStart == False)
-        self.assertTrue(self.Extruder.IsExtruding == False)
-        self.assertTrue(self.Extruder.IsPrimed == False)
-        self.assertTrue(self.Extruder.IsRetractingStart == False)
-        self.assertTrue(self.Extruder.IsRetracting == True)
-        self.assertTrue(self.Extruder.IsPartiallyRetracted == False)
-        self.assertTrue(self.Extruder.IsRetracted == True)
-        self.assertTrue(self.Extruder.IsDetractingStart == False)
-        self.assertTrue(self.Extruder.IsDetracting == False)
-        self.assertTrue(self.Extruder.IsDetracted == False)
-        ########################################################
-        # -5
-        ########################################################
-        # -5, 6, 0
-        self.Extruder.Reset()
-        self.Extruder.Update(-5)
-        self.Extruder.Update(6)
-        self.Extruder.Update(0)
-        self.assertTrue(self.Extruder.IsExtrudingStart == False)
-        self.assertTrue(self.Extruder.IsExtruding == False)
-        self.assertTrue(self.Extruder.IsPrimed == True)
-        self.assertTrue(self.Extruder.IsRetractingStart == False)
-        self.assertTrue(self.Extruder.IsRetracting == False)
-        self.assertTrue(self.Extruder.IsPartiallyRetracted == False)
-        self.assertTrue(self.Extruder.IsRetracted == False)
-        self.assertTrue(self.Extruder.IsDetractingStart == False)
-        self.assertTrue(self.Extruder.IsDetracting == False)
-        self.assertTrue(self.Extruder.IsDetracted == False)
-        # -5, 6, 1
-        self.Extruder.Reset()
-        self.Extruder.Update(-5)
-        self.Extruder.Update(6)
-        self.Extruder.Update(1)
-        self.assertTrue(self.Extruder.IsExtrudingStart == False)
-        self.assertTrue(self.Extruder.IsExtruding == True)
-        self.assertTrue(self.Extruder.IsPrimed == False)
-        self.assertTrue(self.Extruder.IsRetractingStart == False)
-        self.assertTrue(self.Extruder.IsRetracting == False)
-        self.assertTrue(self.Extruder.IsPartiallyRetracted == False)
-        self.assertTrue(self.Extruder.IsRetracted == False)
-        self.assertTrue(self.Extruder.IsDetractingStart == False)
-        self.assertTrue(self.Extruder.IsDetracting == False)
-        self.assertTrue(self.Extruder.IsDetracted == False)
-        # -5, 6, -1
-        self.Extruder.Reset()
-        self.Extruder.Update(-5)
-        self.Extruder.Update(6)
-        self.Extruder.Update(-1)
-        self.assertTrue(self.Extruder.IsExtrudingStart == False)
-        self.assertTrue(self.Extruder.IsExtruding == False)
-        self.assertTrue(self.Extruder.IsPrimed == False)
-        self.assertTrue(self.Extruder.IsRetractingStart == True)
-        self.assertTrue(self.Extruder.IsRetracting == False)
-        self.assertTrue(self.Extruder.IsPartiallyRetracted == False)
-        self.assertTrue(self.Extruder.IsRetracted == False)
-        self.assertTrue(self.Extruder.IsDetractingStart == False)
-        self.assertTrue(self.Extruder.IsDetracting == False)
-        self.assertTrue(self.Extruder.IsDetracted == False)
-
-        # -5, 5, 0
-        self.Extruder.Reset()
-        self.Extruder.Update(-5)
-        self.Extruder.Update(5)
-        self.Extruder.Update(0)
-        self.assertTrue(self.Extruder.IsExtrudingStart == False)
-        self.assertTrue(self.Extruder.IsExtruding == False)
-        self.assertTrue(self.Extruder.IsPrimed == True)
-        self.assertTrue(self.Extruder.IsRetractingStart == False)
-        self.assertTrue(self.Extruder.IsRetracting == False)
-        self.assertTrue(self.Extruder.IsPartiallyRetracted == False)
-        self.assertTrue(self.Extruder.IsRetracted == False)
-        self.assertTrue(self.Extruder.IsDetractingStart == False)
-        self.assertTrue(self.Extruder.IsDetracting == False)
-        self.assertTrue(self.Extruder.IsDetracted == True)
-        # -5, 5, 1
-        self.Extruder.Reset()
-        self.Extruder.Update(-5)
-        self.Extruder.Update(5)
-        self.Extruder.Update(1)
-        self.assertTrue(self.Extruder.IsExtrudingStart == True)
-        self.assertTrue(self.Extruder.IsExtruding == False)
-        self.assertTrue(self.Extruder.IsPrimed == False)
-        self.assertTrue(self.Extruder.IsRetractingStart == False)
-        self.assertTrue(self.Extruder.IsRetracting == False)
-        self.assertTrue(self.Extruder.IsPartiallyRetracted == False)
-        self.assertTrue(self.Extruder.IsRetracted == False)
-        self.assertTrue(self.Extruder.IsDetractingStart == False)
-        self.assertTrue(self.Extruder.IsDetracting == False)
-        self.assertTrue(self.Extruder.IsDetracted == True)
-        # -5, 5, -1
-        self.Extruder.Reset()
-        self.Extruder.Update(-5)
-        self.Extruder.Update(5)
-        self.Extruder.Update(-1)
-        self.assertTrue(self.Extruder.IsExtrudingStart == False)
-        self.assertTrue(self.Extruder.IsExtruding == False)
-        self.assertTrue(self.Extruder.IsPrimed == False)
-        self.assertTrue(self.Extruder.IsRetractingStart == True)
-        self.assertTrue(self.Extruder.IsRetracting == False)
-        self.assertTrue(self.Extruder.IsPartiallyRetracted == False)
-        self.assertTrue(self.Extruder.IsRetracted == False)
-        self.assertTrue(self.Extruder.IsDetractingStart == False)
-        self.assertTrue(self.Extruder.IsDetracting == False)
-        self.assertTrue(self.Extruder.IsDetracted == True)
-
-        # -5, 4, 0
-        self.Extruder.Reset()
-        self.Extruder.Update(-5)
-        self.Extruder.Update(4)
-        self.Extruder.Update(0)
-        self.assertTrue(self.Extruder.IsExtrudingStart == False)
-        self.assertTrue(self.Extruder.IsExtruding == False)
-        self.assertTrue(self.Extruder.IsPrimed == False)
-        self.assertTrue(self.Extruder.IsRetractingStart == False)
-        self.assertTrue(self.Extruder.IsRetracting == False)
-        self.assertTrue(self.Extruder.IsPartiallyRetracted == True)
-        self.assertTrue(self.Extruder.IsRetracted == False)
-        self.assertTrue(self.Extruder.IsDetractingStart == False)
-        self.assertTrue(self.Extruder.IsDetracting == False)
-        self.assertTrue(self.Extruder.IsDetracted == False)
-        # -5, 4, 1
-        self.Extruder.Reset()
-        self.Extruder.Update(-5)
-        self.Extruder.Update(4)
-        self.Extruder.Update(1)
-        self.assertTrue(self.Extruder.IsExtrudingStart == False)
-        self.assertTrue(self.Extruder.IsExtruding == False)
-        self.assertTrue(self.Extruder.IsPrimed == False)
-        self.assertTrue(self.Extruder.IsRetractingStart == False)
-        self.assertTrue(self.Extruder.IsRetracting == False)
-        self.assertTrue(self.Extruder.IsPartiallyRetracted == True)
-        self.assertTrue(self.Extruder.IsRetracted == False)
-        self.assertTrue(self.Extruder.IsDetractingStart == False)
-        self.assertTrue(self.Extruder.IsDetracting == True)
-        self.assertTrue(self.Extruder.IsDetracted == False)
-        # -5, 4, -1
-        self.Extruder.Reset()
-        self.Extruder.Update(-5)
-        self.Extruder.Update(4)
-        self.Extruder.Update(-1)
-        self.assertTrue(self.Extruder.IsExtrudingStart == False)
-        self.assertTrue(self.Extruder.IsExtruding == False)
-        self.assertTrue(self.Extruder.IsPrimed == False)
-        self.assertTrue(self.Extruder.IsRetractingStart == False)
-        self.assertTrue(self.Extruder.IsRetracting == True)
-        self.assertTrue(self.Extruder.IsPartiallyRetracted == True)
-        self.assertTrue(self.Extruder.IsRetracted == False)
-        self.assertTrue(self.Extruder.IsDetractingStart == False)
-        self.assertTrue(self.Extruder.IsDetracting == False)
-        self.assertTrue(self.Extruder.IsDetracted == False)
-
-        # -5, 1, 0
-        self.Extruder.Reset()
-        self.Extruder.Update(-5)
-        self.Extruder.Update(1)
-        self.Extruder.Update(0)
-        self.assertTrue(self.Extruder.IsExtrudingStart == False)
-        self.assertTrue(self.Extruder.IsExtruding == False)
-        self.assertTrue(self.Extruder.IsPrimed == False)
-        self.assertTrue(self.Extruder.IsRetractingStart == False)
-        self.assertTrue(self.Extruder.IsRetracting == False)
-        self.assertTrue(self.Extruder.IsPartiallyRetracted == False)
-        self.assertTrue(self.Extruder.IsRetracted == True)
-        self.assertTrue(self.Extruder.IsDetractingStart == False)
-        self.assertTrue(self.Extruder.IsDetracting == False)
-        self.assertTrue(self.Extruder.IsDetracted == False)
-        # -5, 1, 1
-        self.Extruder.Reset()
-        self.Extruder.Update(-5)
-        self.Extruder.Update(1)
-        self.Extruder.Update(1)
-        self.assertTrue(self.Extruder.IsExtrudingStart == False)
-        self.assertTrue(self.Extruder.IsExtruding == False)
-        self.assertTrue(self.Extruder.IsPrimed == False)
-        self.assertTrue(self.Extruder.IsRetractingStart == False)
-        self.assertTrue(self.Extruder.IsRetracting == False)
-        self.assertTrue(self.Extruder.IsPartiallyRetracted == False)
-        self.assertTrue(self.Extruder.IsRetracted == True)
-        self.assertTrue(self.Extruder.IsDetractingStart == False)
-        self.assertTrue(self.Extruder.IsDetracting == True)
-        self.assertTrue(self.Extruder.IsDetracted == False)
-        # -5, 1, -1
-        self.Extruder.Reset()
-        self.Extruder.Update(-5)
-        self.Extruder.Update(1)
-        self.Extruder.Update(-1)
-        self.assertTrue(self.Extruder.IsExtrudingStart == False)
-        self.assertTrue(self.Extruder.IsExtruding == False)
-        self.assertTrue(self.Extruder.IsPrimed == False)
-        self.assertTrue(self.Extruder.IsRetractingStart == False)
-        self.assertTrue(self.Extruder.IsRetracting == True)
-        self.assertTrue(self.Extruder.IsPartiallyRetracted == False)
-        self.assertTrue(self.Extruder.IsRetracted == True)
-        self.assertTrue(self.Extruder.IsDetractingStart == False)
-        self.assertTrue(self.Extruder.IsDetracting == False)
-        self.assertTrue(self.Extruder.IsDetracted == False)
-
-        # -5, 0, 0
-        self.Extruder.Reset()
-        self.Extruder.Update(-5)
-        self.Extruder.Update(0)
-        self.Extruder.Update(0)
-        self.assertTrue(self.Extruder.IsExtrudingStart == False)
-        self.assertTrue(self.Extruder.IsExtruding == False)
-        self.assertTrue(self.Extruder.IsPrimed == False)
-        self.assertTrue(self.Extruder.IsRetractingStart == False)
-        self.assertTrue(self.Extruder.IsRetracting == False)
-        self.assertTrue(self.Extruder.IsPartiallyRetracted == False)
-        self.assertTrue(self.Extruder.IsRetracted == True)
-        self.assertTrue(self.Extruder.IsDetractingStart == False)
-        self.assertTrue(self.Extruder.IsDetracting == False)
-        self.assertTrue(self.Extruder.IsDetracted == False)
-        # -5, 0, 1
-        self.Extruder.Reset()
-        self.Extruder.Update(-5)
-        self.Extruder.Update(0)
-        self.Extruder.Update(1)
-        self.assertTrue(self.Extruder.IsExtrudingStart == False)
-        self.assertTrue(self.Extruder.IsExtruding == False)
-        self.assertTrue(self.Extruder.IsPrimed == False)
-        self.assertTrue(self.Extruder.IsRetractingStart == False)
-        self.assertTrue(self.Extruder.IsRetracting == False)
-        self.assertTrue(self.Extruder.IsPartiallyRetracted == False)
-        self.assertTrue(self.Extruder.IsRetracted == True)
-        self.assertTrue(self.Extruder.IsDetractingStart == True)
-        self.assertTrue(self.Extruder.IsDetracting == False)
-        self.assertTrue(self.Extruder.IsDetracted == False)
-        # -5, 0, -1
-        self.Extruder.Reset()
-        self.Extruder.Update(-5)
-        self.Extruder.Update(0)
-        self.Extruder.Update(-1)
-        self.assertTrue(self.Extruder.IsExtrudingStart == False)
-        self.assertTrue(self.Extruder.IsExtruding == False)
-        self.assertTrue(self.Extruder.IsPrimed == False)
-        self.assertTrue(self.Extruder.IsRetractingStart == False)
-        self.assertTrue(self.Extruder.IsRetracting == True)
-        self.assertTrue(self.Extruder.IsPartiallyRetracted == False)
-        self.assertTrue(self.Extruder.IsRetracted == True)
-        self.assertTrue(self.Extruder.IsDetractingStart == False)
-        self.assertTrue(self.Extruder.IsDetracting == False)
-        self.assertTrue(self.Extruder.IsDetracted == False)
-
-        # -5, -1, 0
-        self.Extruder.Reset()
-        self.Extruder.Update(-5)
-        self.Extruder.Update(-1)
-        self.Extruder.Update(0)
-        self.assertTrue(self.Extruder.IsExtrudingStart == False)
-        self.assertTrue(self.Extruder.IsExtruding == False)
-        self.assertTrue(self.Extruder.IsPrimed == False)
-        self.assertTrue(self.Extruder.IsRetractingStart == False)
-        self.assertTrue(self.Extruder.IsRetracting == False)
-        self.assertTrue(self.Extruder.IsPartiallyRetracted == False)
-        self.assertTrue(self.Extruder.IsRetracted == True)
-        self.assertTrue(self.Extruder.IsDetractingStart == False)
-        self.assertTrue(self.Extruder.IsDetracting == False)
-        self.assertTrue(self.Extruder.IsDetracted == False)
-        # -5, -1, 1
-        self.Extruder.Reset()
-        self.Extruder.Update(-5)
-        self.Extruder.Update(-1)
-        self.Extruder.Update(1)
-        self.assertTrue(self.Extruder.IsExtrudingStart == False)
-        self.assertTrue(self.Extruder.IsExtruding == False)
-        self.assertTrue(self.Extruder.IsPrimed == False)
-        self.assertTrue(self.Extruder.IsRetractingStart == False)
-        self.assertTrue(self.Extruder.IsRetracting == False)
-        self.assertTrue(self.Extruder.IsPartiallyRetracted == False)
-        self.assertTrue(self.Extruder.IsRetracted == True)
-        self.assertTrue(self.Extruder.IsDetractingStart == True)
-        self.assertTrue(self.Extruder.IsDetracting == False)
-        self.assertTrue(self.Extruder.IsDetracted == False)
-        # -5, -1, -1
-        self.Extruder.Reset()
-        self.Extruder.Update(-5)
-        self.Extruder.Update(-1)
-        self.Extruder.Update(-1)
-        self.assertTrue(self.Extruder.IsExtrudingStart == False)
-        self.assertTrue(self.Extruder.IsExtruding == False)
-        self.assertTrue(self.Extruder.IsPrimed == False)
-        self.assertTrue(self.Extruder.IsRetractingStart == False)
-        self.assertTrue(self.Extruder.IsRetracting == True)
-        self.assertTrue(self.Extruder.IsPartiallyRetracted == False)
-        self.assertTrue(self.Extruder.IsRetracted == True)
-        self.assertTrue(self.Extruder.IsDetractingStart == False)
-        self.assertTrue(self.Extruder.IsDetracting == False)
-        self.assertTrue(self.Extruder.IsDetracted == False)
-
-    def test_ExtruderStateTriggered(self):
-        self.assertTrue(
-            self.Extruder._ExtruderStateTriggered(None, False) is None)
-        self.assertTrue(
-            self.Extruder._ExtruderStateTriggered(None, True) is None)
-        self.assertTrue(
-            self.Extruder._ExtruderStateTriggered(True, False) is None)
-        self.assertTrue(self.Extruder._ExtruderStateTriggered(True, True))
-        self.assertTrue(
-            self.Extruder._ExtruderStateTriggered(False, False) is None)
-        self.assertFalse(self.Extruder._ExtruderStateTriggered(False, True))
-
-    def test_extruderTriggers(self):
-        """Test the extruder triggers"""
-
-        # test with no filters - should trigger
-        self.Extruder.Reset()
-        # turn this off so we don't have to account for this default state
-        self.Extruder.IsPrimed = False
-        triggers = ExtruderTriggers(
-            None, None, None, None, None, None, None, None, None, None)
-        self.assertTrue(self.Extruder.IsTriggered(triggers))
-
-        # test OnExtrudingStart - True Filter
-        triggers = ExtruderTriggers(
-            True, None, None, None, None, None, None, None, None, None)
-        # test True with true filter
-        self.Extruder.IsExtrudingStart = True
-        # turn this off so we don't have to account for this default state
-        self.Extruder.IsPrimed = False
-        self.assertTrue(self.Extruder.IsTriggered(triggers))
-        # test False with True filter
-        self.Extruder.IsExtrudingStart = False
-        self.assertTrue(not self.Extruder.IsTriggered(triggers))
-        # test OnExtrudingStart - False Filter
-        triggers = ExtruderTriggers(
-            False, None, None, None, None, None, None, None, None, None)
-        # test True with False filter
-        self.Extruder.IsExtrudingStart = True
-        self.assertTrue(not self.Extruder.IsTriggered(triggers))
-        # test False with False filter
-        self.Extruder.IsExtrudingStart = False
-        self.assertTrue(not self.Extruder.IsTriggered(triggers))
-
-        # test onExtruding
-        self.Extruder.Reset()
-        triggers = ExtruderTriggers(
-            None, True, None, None, None, None, None, None, None, None)
-        # test True with true filter
-        self.Extruder.IsExtruding = True
-        # turn this off so we don't have to account for this default state
-        self.Extruder.IsPrimed = False
-        self.assertTrue(self.Extruder.IsTriggered(triggers))
-        # test False with True filter
-        self.Extruder.IsExtruding = False
-        self.assertTrue(not self.Extruder.IsTriggered(triggers))
-        # test OnExtruding - False Filter
-        triggers = ExtruderTriggers(
-            None, False, None, None, None, None, None, None, None, None)
-        # test True with False filter
-        self.Extruder.IsExtruding = True
-        self.assertTrue(not self.Extruder.IsTriggered(triggers))
-        # test False with False filter
-        self.Extruder.IsExtruding = False
-        self.assertTrue(not self.Extruder.IsTriggered(triggers))
-
-        # test OnPrimed
-        self.Extruder.Reset()
-        triggers = ExtruderTriggers(
-            None, None, True, None, None, None, None, None, None, None)
-        # test True with true filter
-        self.Extruder.IsPrimed = True
-        self.assertTrue(self.Extruder.IsTriggered(triggers))
-        # test False with True filter
-        self.Extruder.IsPrimed = False
-        self.assertTrue(not self.Extruder.IsTriggered(triggers))
-        # test OnPrimed - False Filter
-        triggers = ExtruderTriggers(
-            None, None, False, None, None, None, None, None, None, None)
-        # test True with False filter
-        self.Extruder.IsPrimed = True
-        self.assertTrue(not self.Extruder.IsTriggered(triggers))
-        # test False with False filter
-        self.Extruder.IsPrimed = False
-        self.assertTrue(not self.Extruder.IsTriggered(triggers))
-
-        # test OnRetractingStart
-        self.Extruder.Reset()
-        triggers = ExtruderTriggers(
-            None, None, None, True, None, None, None, None, None, None)
-        # test True with true filter
-        self.Extruder.IsRetractingStart = True
-        # turn this off so we don't have to account for this default state
-        self.Extruder.IsPrimed = False
-        self.assertTrue(self.Extruder.IsTriggered(triggers))
-        # test False with True filter
-        self.Extruder.IsRetractingStart = False
-        self.assertTrue(not self.Extruder.IsTriggered(triggers))
-        # test OnRetractingStart - False Filter
-        triggers = ExtruderTriggers(
-            None, None, None, False, None, None, None, None, None, None)
-        # test True with False filter
-        self.Extruder.IsRetractingStart = True
-        self.assertTrue(not self.Extruder.IsTriggered(triggers))
-        # test False with False filter
-        self.Extruder.IsRetractingStart = False
-        self.assertTrue(not self.Extruder.IsTriggered(triggers))
-
-        # test OnRetracting
-        self.Extruder.Reset()
-        triggers = ExtruderTriggers(
-            None, None, None, None, True, None, None, None, None, None)
-        # test True with true filter
-        self.Extruder.IsRetracting = True
-        # turn this off so we don't have to account for this default state
-        self.Extruder.IsPrimed = False
-        self.assertTrue(self.Extruder.IsTriggered(triggers))
-        # test False with True filter
-        self.Extruder.IsRetracting = False
-        self.assertTrue(not self.Extruder.IsTriggered(triggers))
-        # test OnRetracting - False Filter
-        triggers = ExtruderTriggers(
-            None, None, None, None, False, None, None, None, None, None)
-        # test True with False filter
-        self.Extruder.IsRetracting = True
-        self.assertTrue(not self.Extruder.IsTriggered(triggers))
-        # test False with False filter
-        self.Extruder.IsRetracting = False
-        self.assertTrue(not self.Extruder.IsTriggered(triggers))
-
-        # test OnPartiallyRetracted
-        self.Extruder.Reset()
-        triggers = ExtruderTriggers(
-            None, None, None, None, None, True, None, None, None, None)
-        # test True with true filter
-        self.Extruder.IsPartiallyRetracted = True
-        # turn this off so we don't have to account for this default state
-        self.Extruder.IsPrimed = False
-        self.assertTrue(self.Extruder.IsTriggered(triggers))
-        # test False with True filter
-        self.Extruder.IsPartiallyRetracted = False
-        self.assertTrue(not self.Extruder.IsTriggered(triggers))
-        # test OnPartiallyRetracted - False Filter
-        triggers = ExtruderTriggers(
-            None, None, None, None, None, False, None, None, None, None)
-        # test True with False filter
-        self.Extruder.IsPartiallyRetracted = True
-        self.assertTrue(not self.Extruder.IsTriggered(triggers))
-        # test False with False filter
-        self.Extruder.IsPartiallyRetracted = False
-        self.assertTrue(not self.Extruder.IsTriggered(triggers))
-
-        # test OnRetracted
-        self.Extruder.Reset()
-        triggers = ExtruderTriggers(
-            None, None, None, None, None, None, True, None, None, None)
-        # test True with true filter
-        self.Extruder.IsRetracted = True
-        # turn this off so we don't have to account for this default state
-        self.Extruder.IsPrimed = False
-        self.assertTrue(self.Extruder.IsTriggered(triggers))
-        # test False with True filter
-        self.Extruder.IsRetracted = False
-        self.assertTrue(not self.Extruder.IsTriggered(triggers))
-        # test OnRetracted - False Filter
-        triggers = ExtruderTriggers(
-            None, None, None, None, None, None, False, None, None, None)
-        # test True with False filter
-        self.Extruder.IsRetracted = True
-        self.assertTrue(not self.Extruder.IsTriggered(triggers))
-        # test False with False filter
-        self.Extruder.IsRetracted = False
-        self.assertTrue(not self.Extruder.IsTriggered(triggers))
-
-        # test OnDetractingStart
-        self.Extruder.Reset()
-        triggers = ExtruderTriggers(
-            None, None, None, None, None, None, None, True, None, None)
-        # test True with true filter
-        self.Extruder.IsDetractingStart = True
-        # turn this off so we don't have to account for this default state
-        self.Extruder.IsPrimed = False
-        self.assertTrue(self.Extruder.IsTriggered(triggers))
-        # test False with True filter
-        self.Extruder.IsDetractingStart = False
-        self.assertTrue(not self.Extruder.IsTriggered(triggers))
-        # test OnDetractingStart - False Filter
-        triggers = ExtruderTriggers(
-            None, None, None, None, None, None, None, False, None, None)
-        # test True with False filter
-        self.Extruder.IsDetractingStart = True
-        self.assertTrue(not self.Extruder.IsTriggered(triggers))
-        # test False with False filter
-        self.Extruder.IsDetractingStart = False
-        self.assertTrue(not self.Extruder.IsTriggered(triggers))
-
-        # test OnDetracting
-        self.Extruder.Reset()
-        triggers = ExtruderTriggers(
-            None, None, None, None, None, None, None, None, True, None)
-        # test True with true filter
-        self.Extruder.IsDetracting = True
-        # turn this off so we don't have to account for this default state
-        self.Extruder.IsPrimed = False
-        self.assertTrue(self.Extruder.IsTriggered(triggers))
-        # test False with True filter
-        self.Extruder.IsDetracting = False
-        self.assertTrue(not self.Extruder.IsTriggered(triggers))
-        # test OnDetracting - False Filter
-        triggers = ExtruderTriggers(
-            None, None, None, None, None, None, None, None, False, None)
-        # test True with False filter
-        self.Extruder.IsDetracting = True
-        self.assertTrue(not self.Extruder.IsTriggered(triggers))
-        # test False with False filter
-        self.Extruder.IsDetracting = False
-        self.assertTrue(not self.Extruder.IsTriggered(triggers))
-
-        # test OnDetracted
-        self.Extruder.Reset()
-        triggers = ExtruderTriggers(
-            None, None, None, None, None, None, None, None, None, True)
-        # test True with true filter
-        self.Extruder.IsDetracted = True
-        # turn this off so we don't have to account for this default state
-        self.Extruder.IsPrimed = False
-        self.assertTrue(self.Extruder.IsTriggered(triggers))
-        # test False with True filter
-        self.Extruder.IsDetracted = False
-        self.assertTrue(not self.Extruder.IsTriggered(triggers))
-        # test OnDetracted - False Filter
-        triggers = ExtruderTriggers(
-            None, None, None, None, None, None, None, None, None, False)
-        # test True with False filter
-        self.Extruder.IsDetracted = True
-        self.assertTrue(not self.Extruder.IsTriggered(triggers))
-        # test False with False filter
-        self.Extruder.IsDetracted = False
-        self.assertTrue(not self.Extruder.IsTriggered(triggers))
-
-        # test False with True filter
-        self.Extruder.IsDetracted = False
-        self.assertTrue(not self.Extruder.IsTriggered(triggers))
-        # test OnDetracted - False Filter
-        triggers = ExtruderTriggers(
-            None, None, None, None, None, None, None, None, None, False)
-        # test True with False filter
-        self.Extruder.IsDetracted = True
-        self.assertTrue(not self.Extruder.IsTriggered(triggers))
-        # test False with False filter
-        self.Extruder.IsDetracted = False
-        self.assertTrue(not self.Extruder.IsTriggered(triggers))
-
-        # Test mixed nones, trues and flases
-        self.Extruder.Reset()
-        triggers = ExtruderTriggers(
-            None, True, False, None, True, False, None, True, False, None)
-        # Forbidden Due to IsPrimed
-        self.Extruder.IsExtrudingStart = True
-        self.Extruder.IsExtruding = True
-        self.Extruder.IsPrimed = True
-        self.Extruder.IsRetractingStart = True
-        self.Extruder.IsRetracting = True
-        self.Extruder.IsPartiallyRetracted = False
-        self.Extruder.IsRetracted = True
-        self.Extruder.IsDetractingStart = True
-        self.Extruder.IsDetracting = False
-        self.Extruder.IsDetracted = True
-        self.assertTrue(not self.Extruder.IsTriggered(triggers))
-        # True - is extruding
-        self.Extruder.IsExtrudingStart = False
-        self.Extruder.IsExtruding = True
-        self.Extruder.IsPrimed = False
-        self.Extruder.IsRetractingStart = True
-        self.Extruder.IsRetracting = False
-        self.Extruder.IsPartiallyRetracted = False
-        self.Extruder.IsRetracted = True
-        self.Extruder.IsDetractingStart = False
-        self.Extruder.IsDetracting = False
-        self.Extruder.IsDetracted = True
-        self.assertTrue(self.Extruder.IsTriggered(triggers))
-
-        # Test all false states and all Nones
-        self.Extruder.IsExtrudingStart = True
-        self.Extruder.IsExtruding = True
-        self.Extruder.IsPrimed = True
-        self.Extruder.IsRetractingStart = True
-        self.Extruder.IsRetracting = True
-        self.Extruder.IsPartiallyRetracted = True
-        self.Extruder.IsRetracted = True
-        self.Extruder.IsDetractingStart = True
-        self.Extruder.IsDetracting = True
-        self.Extruder.IsDetracted = True
-        triggers = ExtruderTriggers(
-            None, None, None, None, None, None, None, None, None, None)
-        self.assertTrue(self.Extruder.IsTriggered(triggers))
-        triggers = ExtruderTriggers(
-            False, True, True, True, True, True, True, True, True, True)
-        self.assertFalse(self.Extruder.IsTriggered(triggers))
-        triggers = ExtruderTriggers(
-            True, False, True, True, True, True, True, True, True, True)
-        self.assertFalse(self.Extruder.IsTriggered(triggers))
-        triggers = ExtruderTriggers(
-            True, True, False, True, True, True, True, True, True, True)
-        self.assertFalse(self.Extruder.IsTriggered(triggers))
-        triggers = ExtruderTriggers(
-            True, True, True, False, True, True, True, True, True, True)
-        self.assertFalse(self.Extruder.IsTriggered(triggers))
-        triggers = ExtruderTriggers(
-            True, True, True, True, False, True, True, True, True, True)
-        self.assertFalse(self.Extruder.IsTriggered(triggers))
-        triggers = ExtruderTriggers(
-            True, True, True, True, True, False, True, True, True, True)
-        self.assertFalse(self.Extruder.IsTriggered(triggers))
-        triggers = ExtruderTriggers(
-            True, True, True, True, True, True, False, True, True, True)
-        self.assertFalse(self.Extruder.IsTriggered(triggers))
-        triggers = ExtruderTriggers(
-            True, True, True, True, True, True, True, False, True, True)
-        self.assertFalse(self.Extruder.IsTriggered(triggers))
-        triggers = ExtruderTriggers(
-            True, True, True, True, True, True, True, True, False, True)
-        self.assertFalse(self.Extruder.IsTriggered(triggers))
-        triggers = ExtruderTriggers(
-            True, True, True, True, True, True, True, True, True, False)
-        self.assertFalse(self.Extruder.IsTriggered(triggers))
-
-=======
+
+	def test_IsExtruderStates(self):
+		"""Test the All Extruder States"""
+		# set the retraction distance
+		self.Extruder.PrinterRetractionLength = 4
+
 		# test the initial state
 		self.assertFalse(self.Extruder.IsExtrudingStart)
 		self.assertFalse(self.Extruder.IsExtruding)
@@ -3504,9 +1741,8 @@
 		self.assertFalse(self.Extruder.IsTriggered(triggers))
 		triggers = ExtruderTriggers(True, True, True, True, True, True, True, True, True, False);
 		self.assertFalse(self.Extruder.IsTriggered(triggers))
->>>>>>> 83d842d4
 
 
 if __name__ == '__main__':
-    suite = unittest.TestLoader().loadTestsFromTestCase(Test_Extruder)
-    unittest.TextTestRunner(verbosity=3).run(suite)+	suite = unittest.TestLoader().loadTestsFromTestCase(Test_Extruder)
+  unittest.TextTestRunner(verbosity=3).run(suite)