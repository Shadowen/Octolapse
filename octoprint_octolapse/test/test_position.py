import unittest
from tempfile import NamedTemporaryFile

from octoprint_octolapse.command import Commands
from octoprint_octolapse.position import Pos
from octoprint_octolapse.position import Position
from octoprint_octolapse.settings import OctolapseSettings


class Test_Position(unittest.TestCase):
<<<<<<< HEAD
    def setUp(self):
        self.Commands = Commands()
        self.Settings = OctolapseSettings(NamedTemporaryFile().name)
        # in the general test case we want auto_detect_position to be false
        # else we'll have to simulate a position update (m114 return) after
        # a home (g28) command
        self.Settings.CurrentPrinter().auto_detect_position = False
        # since we've set auto_detect_position to false, we need to set
        # an origin, else X,Y and Z will still be None after a home command
        self.Settings.CurrentPrinter().origin_x = 0
        self.Settings.CurrentPrinter().origin_y = 0
        self.Settings.CurrentPrinter().origin_z = 0

        self.OctoprintPrinterProfile = self.CreateOctoprintPrinterProfile()

    def tearDown(self):
        del self.Commands
        del self.Settings

    def CreateOctoprintPrinterProfile(self):
        return {
            "volume": {
                "custom_box": False,
                "width": 250,
                "depth": 200,
                "height": 200
            }
        }

    def test_PositionError(self):
        """Test the IsInBounds function to make sure the program will not attempt to operate after being told to move out of bounds."""
        position = Position(self.Settings, self.OctoprintPrinterProfile, False)

        # Initial test, should return false without any coordinates
        self.assertFalse(position.HasPositionError())
        self.assertIsNone(position.PositionError())
        # home the axis and test
        position.Update("G28")
        self.assertFalse(position.HasPositionError())
        self.assertIsNone(position.PositionError())

        # X axis tests
        # reset, home the axis and test again
        position.Reset()
        position.Update("G28")
        self.assertFalse(position.HasPositionError())
        self.assertIsNone(position.PositionError())
        # move out of bounds min
        position.Update("G0 x-0.0001")
        self.assertTrue(position.HasPositionError())
        self.assertTrue(position.PositionError() is not None)
        # move back in bounds
        position.Update("G0 x0.0")
        self.assertFalse(position.HasPositionError())
        self.assertIsNone(position.PositionError())
        # move to middle
        position.Update("G0 x125")
        self.assertFalse(position.HasPositionError())
        self.assertIsNone(position.PositionError())
        # move to max
        position.Update("G0 x250")
        self.assertFalse(position.HasPositionError())
        self.assertIsNone(position.PositionError())
        # move out of bounds max
        position.Update("G0 x250.0001")
        self.assertTrue(position.HasPositionError())
        self.assertTrue(position.PositionError() is not None)

        # Y axis tests
        # reset, home the axis and test again
        position.Reset()
        position.Update("G28")
        self.assertFalse(position.HasPositionError())
        self.assertIsNone(position.PositionError())
        # move out of bounds min
        position.Update("G0 y-0.0001")
        self.assertTrue(position.HasPositionError())
        self.assertTrue(position.PositionError() is not None)
        # move back in bounds
        position.Update("G0 y0.0")
        self.assertFalse(position.HasPositionError())
        self.assertIsNone(position.PositionError())
        # move to middle
        position.Update("G0 y100")
        self.assertFalse(position.HasPositionError())
        self.assertIsNone(position.PositionError())
        # move to max
        position.Update("G0 y200")
        self.assertFalse(position.HasPositionError())
        self.assertIsNone(position.PositionError())
        # move out of bounds max
        position.Update("G0 y200.0001")
        self.assertTrue(position.HasPositionError())
        self.assertTrue(position.PositionError() is not None)

        # Z axis tests
        # reset, home the axis and test again
        position.Reset()
        position.Update("G28")
        self.assertFalse(position.HasPositionError())
        self.assertIsNone(position.PositionError())
        # move out of bounds min
        position.Update("G0 z-0.0001")
        self.assertTrue(position.HasPositionError())
        self.assertTrue(position.PositionError() is not None)
        # move back in bounds
        position.Update("G0 z0.0")
        self.assertFalse(position.HasPositionError())
        self.assertIsNone(position.PositionError())
        # move to middle
        position.Update("G0 z100")
        self.assertFalse(position.HasPositionError())
        self.assertIsNone(position.PositionError())
        # move to max
        position.Update("G0 z200")
        self.assertFalse(position.HasPositionError())
        self.assertIsNone(position.PositionError())
        # move out of bounds max
        position.Update("G0 z200.0001")
        self.assertTrue(position.HasPositionError())
        self.assertTrue(position.PositionError() is not None)

    def test_reset(self):
        """Test init state."""
        position = Position(self.Settings, self.OctoprintPrinterProfile, False)
        # reset all initialized vars to something else
        self.Positions = [Pos(self.OctoprintPrinterProfile)]
        self.SavedPosition = Pos(self.OctoprintPrinterProfile)

        # reset
        position.Reset()

        # test initial state
        self.assertTrue(self.Positions == [])
        self.assertIsNone(self.SavedPosition)

    def test_Home(self):
        """Test the home command.  Make sure the position is set to 0,0,0 after the home."""
        position = Position(self.Settings, self.OctoprintPrinterProfile, False)

        position.Update("G28")
        self.assertIsNone(position.X())
        self.assertTrue(position.XHomed)
        self.assertIsNone(position.Y())
        self.assertTrue(position.YHomed)
        self.assertTrue(position.ZHomed)
        self.assertIsNone(position.Z())
        self.assertFalse(position.HasHomedPosition())
        position.Reset()
        position.Update("G28 X")
        self.assertIsNone(position.X())
        self.assertTrue(position.XHomed)
        self.assertIsNone(position.Y())
        self.assertFalse(position.YHomed)
        self.assertIsNone(position.Z())
        self.assertFalse(position.ZHomed)
        self.assertFalse(position.HasHomedPosition())

        position.Reset()
        position.Update("G28 Y")
        self.assertIsNone(position.X())
        self.assertFalse(position.XHomed)
        self.assertIsNone(position.Y())
        self.assertTrue(position.YHomed)
        self.assertIsNone(position.Z())
        self.assertFalse(position.ZHomed)
        self.assertFalse(position.HasHomedPosition())

        position.Reset()
        position.Update("G28 Z")
        self.assertIsNone(position.X())
        self.assertFalse(position.XHomed)
        self.assertIsNone(position.Y())
        self.assertFalse(position.YHomed)
        self.assertIsNone(position.Z())
        self.assertTrue(position.ZHomed)
        self.assertFalse(position.HasHomedPosition())

        position.Reset()
        position.Update("G28 Z X Y")
        self.assertIsNone(position.X())
        self.assertTrue(position.XHomed)
        self.assertIsNone(position.Y())
        self.assertTrue(position.YHomed)
        self.assertIsNone(position.Z())
        self.assertTrue(position.ZHomed)
        self.assertFalse(position.HasHomedPosition())

        position.Reset()
        position.Update("G28 W")
        self.assertIsNone(position.X())
        self.assertTrue(position.XHomed)
        self.assertIsNone(position.Y())
        self.assertTrue(position.YHomed)
        self.assertIsNone(position.Z())
        self.assertTrue(position.ZHomed)
        self.assertFalse(position.HasHomedPosition())

        position.Reset()
        position.Update("g28")
        position.Update("g1 x0 y0 z0")
        # here we have seen the upded coordinates, but we do not know the position
        self.assertTrue(position.X() == 0)
        self.assertTrue(position.XHomed)
        self.assertTrue(position.Y() == 0)
        self.assertTrue(position.YHomed)
        self.assertTrue(position.Z() == 0)
        self.assertTrue(position.ZHomed)
        self.assertFalse(position.HasHomedPosition())
        # give it another position, now we have homed axis with a known position
        position.Update("g1 x0 y0 z0")
        self.assertTrue(position.X() == 0)
        self.assertTrue(position.XHomed)
        self.assertTrue(position.Y() == 0)
        self.assertTrue(position.YHomed)
        self.assertTrue(position.Z() == 0)
        self.assertTrue(position.ZHomed)
        self.assertTrue(position.HasHomedPosition())

    def test_UpdatePosition_force(self):
        """Test the UpdatePosition function with the force option set to true."""
        position = Position(self.Settings, self.OctoprintPrinterProfile, False)
        position.UpdatePosition(x=0, y=0, z=0, e=0, force=True)

        self.assertEqual(position.X(), 0)
        self.assertEqual(position.Y(), 0)
        self.assertEqual(position.Z(), 0)
        self.assertEqual(position.E(), 0)

        position.UpdatePosition(x=1, y=2, z=3, e=4, force=True)
        self.assertEqual(position.X(), 1)
        self.assertEqual(position.Y(), 2)
        self.assertEqual(position.Z(), 3)
        self.assertEqual(position.E(), 4)

        position.UpdatePosition(x=None, y=None, z=None, e=None, force=True)
        self.assertEqual(position.X(), 1)
        self.assertEqual(position.Y(), 2)
        self.assertEqual(position.Z(), 3)
        self.assertEqual(position.E(), 4)

    def test_UpdatePosition_noforce(self):
        """Test the UpdatePosition function with the force option set to true."""
        position = Position(self.Settings, self.OctoprintPrinterProfile, False)
        # no homed axis
        position.UpdatePosition(x=0, y=0, z=0, e=0)
        self.assertIsNone(position.X())
        self.assertIsNone(position.Y())
        self.assertIsNone(position.Z())
        self.assertEqual(position.E(), 0)

        # set homed axis, test absolute position (default)
        position.XHomed = True
        position.YHomed = True
        position.ZHomed = True
        position.UpdatePosition(x=0, y=0, z=0)
        self.assertTrue(position.X() == 0)
        self.assertTrue(position.Y() == 0)
        self.assertTrue(position.Z() == 0)
        self.assertTrue(position.E() == 0)

        # update absolute position
        position.UpdatePosition(x=1, y=2, z=3)
        self.assertTrue(position.X() == 1)
        self.assertTrue(position.Y() == 2)
        self.assertTrue(position.Z() == 3)
        self.assertTrue(position.E() == 0)

        # set relative position
        position.IsRelative = True
        position.UpdatePosition(x=1, y=1, z=1)
        self.assertTrue(position.X() == 2)
        self.assertTrue(position.Y() == 3)
        self.assertTrue(position.Z() == 4)
        self.assertTrue(position.E() == 0)

        # set extruder absolute
        position.IsExtruderRelative = False
        position.UpdatePosition(e=100)
        self.assertTrue(position.X() == 2)
        self.assertTrue(position.Y() == 3)
        self.assertTrue(position.Z() == 4)
        self.assertTrue(position.E() == 100)
        position.UpdatePosition(e=-10)
        self.assertTrue(position.X() == 2)
        self.assertTrue(position.Y() == 3)
        self.assertTrue(position.Z() == 4)
        self.assertTrue(position.E() == -10)

        # set extruder relative
        position.IsExtruderRelative = True
        position.UpdatePosition(e=20)
        self.assertTrue(position.X() == 2)
        self.assertTrue(position.Y() == 3)
        self.assertTrue(position.Z() == 4)
        self.assertTrue(position.E() == 10)
        position.UpdatePosition(e=-1)
        self.assertTrue(position.X() == 2)
        self.assertTrue(position.Y() == 3)
        self.assertTrue(position.Z() == 4)
        self.assertTrue(position.E() == 9)

        position.UpdatePosition(x=1, y=2, z=3, e=4, force=True)
        self.assertTrue(position.X() == 1)
        self.assertTrue(position.Y() == 2)
        self.assertTrue(position.Z() == 3)
        self.assertTrue(position.E() == 4)

        position.UpdatePosition(x=None, y=None, z=None, e=None, force=True)
        self.assertTrue(position.X() == 1)
        self.assertTrue(position.Y() == 2)
        self.assertTrue(position.Z() == 3)
        self.assertTrue(position.E() == 4)

    def test_G90InfluencesExtruder_UpdatePosition(self):
        """Test G90 for machines where it influences the coordinate system of the extruder."""
        position = Position(self.Settings, self.OctoprintPrinterProfile, True)
        # Make sure the axis is homed
        position.XHomed = True
        position.YHomed = True
        position.ZHomed = True
        # set absolute mode with G90
        position.Update("g90")
        # update the position to 10 (absolute)
        position.UpdatePosition(e=10)
        self.assertTrue(position.E() == 10)
        # update the position to 10 again (absolute) to make sure we are in absolute coordinates.
        position.UpdatePosition(e=10)
        self.assertTrue(position.E() == 10)

        # set relative mode with G90
        position.Update("g91")
        # update the position to 20 (relative)
        position.UpdatePosition(e=20)
        self.assertTrue(position.E() == 30)

    def test_G90InfluencesExtruder_Update(self):
        """Test G90 for machines where it influences the coordinate system of the extruder."""
        position = Position(self.Settings, self.OctoprintPrinterProfile, True)
        # Make sure the axis is homed
        position.XHomed = True
        position.YHomed = True
        position.ZHomed = True

        # set absolute mode with G90
        position.Update("g90")
        # update the position to 10 (absolute)
        position.Update("G1 E10.0")
        self.assertTrue(position.E() == 10)

        # update the position to 10 again (absolute) to make sure we are in absolute coordinates.
        position.Update("G1 E10.0")
        self.assertTrue(position.E() == 10)

        # set relative mode with G90
        position.Update("g91")
        # update the position to 20 (relative)
        position.Update("G1 E20.0")
        self.assertTrue(position.E() == 30)

    def test_Update(self):
        """Test the Update() function, which accepts gcode and updates the current position state and extruder state."""
        position = Position(self.Settings, self.OctoprintPrinterProfile, False)
        # no homed axis
        position.Update("G1 x100 y200 z300")
        self.assertIsNone(position.X())
        self.assertIsNone(position.Y())
        self.assertIsNone(position.Z())

        # set homed axis and update absolute position
        position.Update("G28")
        position.Update("G1 x100 y200 z150")
        self.assertTrue(position.X() == 100)
        self.assertTrue(position.Y() == 200)
        self.assertTrue(position.Z() == 150)

        # move again and retest
        position.Update("G1 x101 y199 z151")
        self.assertTrue(position.X() == 101)
        self.assertTrue(position.Y() == 199)
        self.assertTrue(position.Z() == 151)

        # switch to relative and update position
        position.Update("G91")
        position.Update("G1 x-1 y-1 z1.0")
        self.assertTrue(position.X() == 100)
        self.assertTrue(position.Y() == 198)
        self.assertTrue(position.Z() == 152)

        # move again and retest
        position.Update("G1 x-99 y-196 z-149.0")
        self.assertTrue(position.X() == 1)
        self.assertTrue(position.Y() == 2)
        self.assertTrue(position.Z() == 3)

        # go back to absolute and move to origin
        position.Update("G90")
        position.Update("G1 x0 y0 z0.0")
        self.assertTrue(position.X() == 0)
        self.assertTrue(position.Y() == 0)
        self.assertTrue(position.Z() == 0)

    # G92 Test Set Position
    def test_G92SetPosition(self):
        """Test the G92 command, settings the position."""
        position = Position(self.Settings, self.OctoprintPrinterProfile, False)
        # no homed axis
        position.Update("G92 x10 y20 z30")
        self.assertIsNone(position.X())
        self.assertIsNone(position.Y())
        self.assertIsNone(position.Z())

        # set homed axis, absolute coordinates, and set position
        position.Update("G28")
        position.Update("G90")
        position.Update("G1 x100 y200 z150")
        position.Update("G92 x10 y20 z30")
        self.assertTrue(position.X() == 100)
        self.assertTrue(position.XOffset() == 90)
        self.assertTrue(position.Y() == 200)
        self.assertTrue(position.YOffset() == 180)
        self.assertTrue(position.Z() == 150)
        self.assertTrue(position.ZOffset() == 120)

        # Move to same position and retest
        position.Update("G1 x0 y0 z0")
        self.assertTrue(position.X() == 90)
        self.assertTrue(position.XOffset() == 90)
        self.assertTrue(position.Y() == 180)
        self.assertTrue(position.YOffset() == 180)
        self.assertTrue(position.Z() == 120)
        self.assertTrue(position.ZOffset() == 120)

        # Move and retest
        position.Update("G1 x-10 y10 z20")
        self.assertTrue(position.X() == 80)
        self.assertTrue(position.XOffset() == 90)
        self.assertTrue(position.Y() == 190)
        self.assertTrue(position.YOffset() == 180)
        self.assertTrue(position.Z() == 140)
        self.assertTrue(position.ZOffset() == 120)

        # G92 with no parameters
        position.Update("G92")
        self.assertTrue(position.X() == 80)
        self.assertTrue(position.XOffset() == 80)
        self.assertTrue(position.Y() == 190)
        self.assertTrue(position.YOffset() == 190)
        self.assertTrue(position.Z() == 140)
        self.assertTrue(position.ZOffset() == 140)

    # G92 Test Absolute Movement
    def test_G92AbsoluteMovement(self):
        """Test the G92 command, move in absolute mode and test results."""
        position = Position(self.Settings, self.OctoprintPrinterProfile, False)

        # set homed axis, absolute coordinates, and set position
        position.Update("G28")
        position.Update("G90")
        position.Update("G1 x100 y200 z150")
        position.Update("G92 x10 y20 z30")
        self.assertTrue(position.X() == 100)
        self.assertTrue(position.XOffset() == 90)
        self.assertTrue(position.Y() == 200)
        self.assertTrue(position.YOffset() == 180)
        self.assertTrue(position.Z() == 150)
        self.assertTrue(position.ZOffset() == 120)

        # move to origin
        position.Update("G1 x-90 y-180 z-120")
        self.assertTrue(position.X() == 0)
        self.assertTrue(position.XOffset() == 90)
        self.assertTrue(position.Y() == 0)
        self.assertTrue(position.YOffset() == 180)
        self.assertTrue(position.Z() == 0)
        self.assertTrue(position.ZOffset() == 120)

        # move back
        position.Update("G1 x0 y0 z0")
        self.assertTrue(position.X() == 90)
        self.assertTrue(position.XOffset() == 90)
        self.assertTrue(position.Y() == 180)
        self.assertTrue(position.YOffset() == 180)
        self.assertTrue(position.Z() == 120)
        self.assertTrue(position.ZOffset() == 120)

    # G92 Test Relative Movement
    def test_G92RelativeMovement(self):
        """Test the G92 command, move in relative mode and test results."""
        position = Position(self.Settings, self.OctoprintPrinterProfile, False)

        # set homed axis, relative coordinates, and set position
        position.Update("G28")
        position.Update("G91")
        position.Update("G1 x100 y200 z150")
        position.Update("G92 x10 y20 z30")
        self.assertIsNone(position.X())
        self.assertTrue(position.XOffset() == 90)
        self.assertTrue(position.Y() == 200)
        self.assertTrue(position.YOffset() == 180)
        self.assertTrue(position.Z() == 150)
        self.assertTrue(position.ZOffset() == 120)

        # move to origin
        position.Update("G1 x-100 y-200 z-150")
        self.assertTrue(position.X() == 0)
        self.assertTrue(position.XOffset() == 90)
        self.assertTrue(position.Y() == 0)
        self.assertTrue(position.YOffset() == 180)
        self.assertTrue(position.Z() == 0)
        self.assertTrue(position.ZOffset() == 120)

        # advance each axis
        position.Update("G1 x1 y2 z3")
        self.assertTrue(position.X() == 1)
        self.assertTrue(position.XOffset() == 90)
        self.assertTrue(position.Y() == 2)
        self.assertTrue(position.YOffset() == 180)
        self.assertTrue(position.Z() == 3)
        self.assertTrue(position.ZOffset() == 120)

        # advance again
        position.Update("G1 x1 y2 z3")
        self.assertTrue(position.X() == 2)
        self.assertTrue(position.XOffset() == 90)
        self.assertTrue(position.Y() == 4)
        self.assertTrue(position.YOffset() == 180)
        self.assertTrue(position.Z() == 6)
        self.assertTrue(position.ZOffset() == 120)

    def test_HeightAndLayerChanges(self):
        """Test the height and layer changes."""
        position = Position(self.Settings, self.OctoprintPrinterProfile, False)

        # test initial state
        self.assertIsNone(position.Height())
        self.assertTrue(position.Layer() == 0)
        self.assertFalse(position.IsLayerChange())

        # check without homed axis
        position.Update("G1 x0 y0 z0.20000 e1")
        self.assertIsNone(position.Height())
        self.assertTrue(position.Layer() == 0)
        self.assertFalse(position.IsLayerChange())

        # set homed axis, absolute coordinates, and check height and layer
        position.Update("G28")
        self.assertIsNone(position.Height())
        self.assertIsNone(position.HeightPrevious)
        self.assertTrue(position.Layer() == 0)
        self.assertFalse(position.IsLayerChange())

        # move without extruding, height and layer should not change
        position.Update("G1 x100 y200 z150")
        self.assertIsNone(position.Height())
        self.assertIsNone(position.HeightPrevious)
        self.assertTrue(position.Layer() == 0)
        self.assertFalse(position.IsLayerChange())

        # move to origin, height and layer stuff should stay the same
        position.Update("G1 x0 y0 z0")
        self.assertIsNone(position.Height())
        self.assertIsNone(position.HeightPrevious)
        self.assertTrue(position.Layer() == 0)
        self.assertFalse(position.IsLayerChange())

        # extrude, height change!
        position.Update("G1 x0 y0 z0 e1")
        self.assertTrue(position.Height() == 0)
        self.assertTrue(position.HeightPrevious == 0)
        self.assertTrue(position.Layer() == 1)
        self.assertTrue(position.IsLayerChange())

        # extrude higher, update layer., this will get rounded to 0.2
        position.Update("G1 x0 y0 z0.1999 e1")
        self.assertTrue(position.Height() == 0.2)
        self.assertTrue(position.HeightPrevious == 0)
        self.assertTrue(position.Layer() == 2)
        self.assertTrue(position.IsLayerChange())

        # extrude just slightly higher, but with rounding on the same layer
        position.Update("G1 x0 y0 z0.20000 e1")
        self.assertTrue(position.Height() == .2)
        self.assertTrue(position.HeightPrevious == 0.2)
        self.assertTrue(position.Layer() == 2)
        self.assertFalse(position.IsLayerChange())

        # extrude again on same layer - Height Previous should now be updated, and IsLayerChange should be false
        position.Update("G1 x0 y0 z0.20000 e1")
        self.assertTrue(position.Height() == .2)
        self.assertTrue(position.HeightPrevious == .2)
        self.assertTrue(position.Layer() == 2)
        self.assertFalse(position.IsLayerChange())

        # extrude again on same layer - No changes
        position.Update("G1 x0 y0 z0.20000 e1")
        self.assertTrue(position.Height() == .2)
        self.assertTrue(position.HeightPrevious == .2)
        self.assertTrue(position.Layer() == 2)
        self.assertFalse(position.IsLayerChange())

        # extrude below the current layer - No changes
        position.Update("G1 x0 y0 z0.00000 e1")
        self.assertTrue(position.Height() == .2)
        self.assertTrue(position.HeightPrevious == .2)
        self.assertTrue(position.Layer() == 2)
        self.assertFalse(position.IsLayerChange())

        # extrude up higher and change the height/layer.  Should never happen, but it's an interesting test case
        position.Update("G1 x0 y0 z0.60000 e1")
        self.assertTrue(position.Height() == .6)
        self.assertTrue(position.HeightPrevious == .2)
        self.assertTrue(position.Layer() == 3)
        self.assertTrue(position.IsLayerChange())

        # extrude up again
        position.Update("G1 x0 y0 z0.65000 e1")
        self.assertTrue(position.Height() == .65)
        self.assertTrue(position.HeightPrevious == .6)
        self.assertTrue(position.Layer() == 4)
        self.assertTrue(position.IsLayerChange())

        # extrude on previous layer
        position.Update("G1 x0 y0 z0.60000 e1")
        self.assertTrue(position.Height() == .65)
        self.assertTrue(position.HeightPrevious == .65)
        self.assertTrue(position.Layer() == 4)
        self.assertFalse(position.IsLayerChange())

        # extrude on previous layer again
        position.Update("G1 x0 y0 z0.60000 e1")
        self.assertTrue(position.Height() == .65)
        self.assertTrue(position.HeightPrevious == .65)
        self.assertTrue(position.Layer() == 4)
        self.assertFalse(position.IsLayerChange())

        # move up but do not extrude
        position.Update("G1 x0 y0 z0.70000")
        self.assertTrue(position.Height() == .65)
        self.assertTrue(position.HeightPrevious == .65)
        self.assertTrue(position.Layer() == 4)
        self.assertFalse(position.IsLayerChange())

        # move up but do not extrude a second time
        position.Update("G1 x0 y0 z0.80000")
        self.assertTrue(position.Height() == .65)
        self.assertTrue(position.HeightPrevious == .65)
        self.assertTrue(position.Layer() == 4)
        self.assertFalse(position.IsLayerChange())

        # extrude at a different height
        position.Update("G1 x0 y0 z0.85000 e.001")
        self.assertTrue(position.Height() == .85)
        self.assertTrue(position.HeightPrevious == .65)
        self.assertTrue(position.Layer() == 5)
        self.assertTrue(position.IsLayerChange())

    # M82 and M83 - Test extruder movement
    def test_ExtruderMovement(self):
        """Test the M82 and M83 command."""
        position = Position(self.Settings, self.OctoprintPrinterProfile, False)
        previousPos = Pos(self.OctoprintPrinterProfile)
        # test initial position
        self.assertIsNone(position.E())
        self.assertIsNone(position.IsExtruderRelative())
        self.assertIsNone(position.ERelative(previousPos))

        # test movement
        previousPos = Pos(self.OctoprintPrinterProfile, position.GetPosition())
        position.Update("G0 E100")
        self.assertTrue(position.E() == 100)
        # this is somewhat reversed from what we do in the position.py module
        # there we update the pos() object and compare to the current state, so comparing the current state to the
        # previous will result in the opposite sign
        self.assertTrue(position.ERelative(previousPos) == -100)

        # switch to absolute movement
        previousPos = Pos(self.OctoprintPrinterProfile, position.GetPosition())
        position.Update("M82")
        self.assertFalse(position.IsExtruderRelative())
        self.assertTrue(position.E() == 100)
        self.assertTrue(position.ERelative(previousPos) == 0)

        # move to -25
        previousPos = Pos(self.OctoprintPrinterProfile, position.GetPosition())
        position.Update("G0 E-25")
        self.assertTrue(position.E() == -25)
        self.assertTrue(position.ERelative(previousPos) == 125)

        # test movement to origin
        previousPos = Pos(self.OctoprintPrinterProfile, position.GetPosition())
        position.Update("G0 E0")
        self.assertTrue(position.E() == 0)
        self.assertTrue(position.ERelative(previousPos) == -25)

        # switch to relative position
        previousPos = Pos(self.OctoprintPrinterProfile, position.GetPosition())
        position.Update("M83")
        position.Update("G0 e1.1")
        self.assertTrue(position.E() == 1.1)
        self.assertTrue(position.ERelative(previousPos) == -1.1)

        # move and test
        previousPos = Pos(self.OctoprintPrinterProfile, position.GetPosition())
        position.Update("G0 e1.1")
        self.assertTrue(position.E() == 2.2)
        self.assertTrue(position.ERelative(previousPos) == -1.1)

        # move and test
        previousPos = Pos(self.OctoprintPrinterProfile, position.GetPosition())
        position.Update("G0 e-2.2")
        self.assertTrue(position.E() == 0)
        self.assertTrue(position.ERelative(previousPos) == 2.2)

    def test_zHop(self):
        """Test zHop detection."""
        # set zhop distance
        self.Settings.CurrentPrinter().z_hop = .5
        position = Position(self.Settings, self.OctoprintPrinterProfile, False)

        # test initial state
        self.assertFalse(position.IsZHop())

        # check without homed axis
        position.Update("G1 x0 y0 z0")
        self.assertFalse(position.IsZHop())
        position.Update("G1 x0 y0 z0.5")
        self.assertFalse(position.IsZHop())

        # Home axis, check again
        position.Update("G28")
        self.assertFalse(position.IsZHop())
        # Position reports as NotHomed (misnomer, need to replace), needs to get coordinates
        position.Update("G1 x0 y0 z0")

        # Move up without extrude, this is not a zhop since we haven't extruded anything!
        position.Update("g0 z0.5")
        self.assertFalse(position.IsZHop())
        # move back down to 0 and extrude
        position.Update("g0 z0 e1")
        self.assertFalse(position.IsZHop())
        # Move up without extrude, this should trigger zhop start
        position.Update("g0 z0.5")
        self.assertTrue(position.IsZHop())
        # move below zhop threshold
        position.Update("g0 z0.3")
        self.assertTrue(position.IsZHop())

        # move right up to zhop without going over, we are within the rounding error
        position.Update("g0 z0.4999")
        self.assertTrue(position.IsZHop())

        # Extrude on z5
        position.Update("g0 z0.5 e1")
        self.assertTrue(position.IsZHop())

        # partial z lift, , we are within the rounding error
        position.Update("g0 z0.9999")
        self.assertTrue(position.IsZHop())
        # zhop to 1
        position.Update("g0 z1")
        self.assertTrue(position.IsZHop())
        # test with extrusion start at 1.5
        position.Update("g0 z1.5 e1")
        self.assertTrue(position.IsZHop())
        # test with extrusion at 2
        position.Update("g0 z2 e1")
        self.assertFalse(position.IsZHop())

        # zhop
        position.Update("g0 z2.5 e0")
        self.assertTrue(position.IsZHop())

        # do not move extruder
        position.Update("no-command")
        self.assertTrue(position.IsZHop())

    # todo:  IsAtCurrent/PreviousPosition tests
    def test_IsAtCurrentPosition(self):
        # Received: x:119.91,y:113.34,z:2.1,e:0.0, Expected: x:119.9145519,y:113.33847,z:2.1
        # G1 X119.915 Y113.338 F7200
        position = Position(self.Settings, self.OctoprintPrinterProfile, False)
        position.Printer.printer_position_confirmation_tolerance = .0051
        position.Update("g28")
        position.Update("G1 X119.915 Y113.338 Z2.1 F7200")
        self.assertTrue(position.IsAtCurrentPosition(119.91, 113.34, 2.1))
        position.Update("g0 x120 y121 z2.1")
        self.assertTrue(position.IsAtPreviousPosition(119.91, 113.34, 2.1))
=======
	def setUp(self):
		self.Commands = Commands()
		self.Settings = OctolapseSettings(NamedTemporaryFile().name)
		# in the general test case we want auto_detect_position to be false
		# else we'll have to simulate a position update (m114 return) after
		# a home (g28) command
		self.Settings.CurrentPrinter().auto_detect_position = False
		# since we've set auto_detect_position to false, we need to set
		# an origin, else X,Y and Z will still be None after a home command
		self.Settings.CurrentPrinter().origin_x = 0
		self.Settings.CurrentPrinter().origin_y = 0
		self.Settings.CurrentPrinter().origin_z = 0

		self.OctoprintPrinterProfile = self.CreateOctoprintPrinterProfile()

	def tearDown(self):
		del self.Commands
		del self.Settings

	def CreateOctoprintPrinterProfile(self):
		return {
			"volume": {
				"custom_box": False,
				"width": 250,
				"depth": 200,
				"height": 200
			}
		}

	def test_PositionError(self):
		"""Test the IsInBounds function to make sure the program will not attempt to operate after being told to move out of bounds."""
		position = Position(self.Settings, self.OctoprintPrinterProfile, False)

		# Initial test, should return false without any coordinates
		self.assertFalse(position.HasPositionError())
		self.assertIsNone(position.PositionError())
		# home the axis and test
		position.Update("G28")
		self.assertFalse(position.HasPositionError())
		self.assertIsNone(position.PositionError())

		# X axis tests
		# reset, home the axis and test again
		position.Reset()
		position.Update("G28")
		self.assertFalse(position.HasPositionError())
		self.assertIsNone(position.PositionError())
		# move out of bounds min
		position.Update("G0 x-0.0001")
		self.assertTrue(position.HasPositionError())
		self.assertTrue(position.PositionError() is not None)
		# move back in bounds
		position.Update("G0 x0.0")
		self.assertFalse(position.HasPositionError())
		self.assertIsNone(position.PositionError())
		# move to middle
		position.Update("G0 x125")
		self.assertFalse(position.HasPositionError())
		self.assertIsNone(position.PositionError())
		# move to max
		position.Update("G0 x250")
		self.assertFalse(position.HasPositionError())
		self.assertIsNone(position.PositionError())
		# move out of bounds max
		position.Update("G0 x250.0001")
		self.assertTrue(position.HasPositionError())
		self.assertTrue(position.PositionError() is not None)

		# Y axis tests
		# reset, home the axis and test again
		position.Reset()
		position.Update("G28")
		self.assertFalse(position.HasPositionError())
		self.assertIsNone(position.PositionError())
		# move out of bounds min
		position.Update("G0 y-0.0001")
		self.assertTrue(position.HasPositionError())
		self.assertTrue(position.PositionError() is not None)
		# move back in bounds
		position.Update("G0 y0.0")
		self.assertFalse(position.HasPositionError())
		self.assertIsNone(position.PositionError())
		# move to middle
		position.Update("G0 y100")
		self.assertFalse(position.HasPositionError())
		self.assertIsNone(position.PositionError())
		# move to max
		position.Update("G0 y200")
		self.assertFalse(position.HasPositionError())
		self.assertIsNone(position.PositionError())
		# move out of bounds max
		position.Update("G0 y200.0001")
		self.assertTrue(position.HasPositionError())
		self.assertTrue(position.PositionError() is not None)

		# Z axis tests
		# reset, home the axis and test again
		position.Reset()
		position.Update("G28")
		self.assertFalse(position.HasPositionError())
		self.assertIsNone(position.PositionError())
		# move out of bounds min
		position.Update("G0 z-0.0001")
		self.assertTrue(position.HasPositionError())
		self.assertTrue(position.PositionError() is not None)
		# move back in bounds
		position.Update("G0 z0.0")
		self.assertFalse(position.HasPositionError())
		self.assertIsNone(position.PositionError())
		# move to middle
		position.Update("G0 z100")
		self.assertFalse(position.HasPositionError())
		self.assertIsNone(position.PositionError())
		# move to max
		position.Update("G0 z200")
		self.assertFalse(position.HasPositionError())
		self.assertIsNone(position.PositionError())
		# move out of bounds max
		position.Update("G0 z200.0001")
		self.assertTrue(position.HasPositionError())
		self.assertTrue(position.PositionError() is not None)

	def test_reset(self):
		"""Test init state."""
		position = Position(self.Settings, self.OctoprintPrinterProfile, False)
		# reset all initialized vars to something else
		position.Update("G28")
		position.Update("G0 X1 Y1 Z1")

		# reset
		position.Reset()

		# test initial state
		self.assertEqual(len(position.Positions), 0)
		self.assertIsNone(position.SavedPosition)

	def test_Home(self):
		"""Test the home command.  Make sure the position is set to 0,0,0 after the home."""
		position = Position(self.Settings, self.OctoprintPrinterProfile, False)

		position.Update("G28")
		self.assertEqual(position.X(), 0)
		self.assertTrue(position.GetPosition().XHomed)
		self.assertEqual(position.Y(), 0)
		self.assertTrue(position.GetPosition().YHomed)
		self.assertEqual(position.Z(), 0)
		self.assertTrue(position.GetPosition().ZHomed)
		self.assertTrue(position.HasHomedPosition())
		position.Reset()
		position.Update("G28 X")
		self.assertEqual(position.X(), 0)
		self.assertTrue(position.GetPosition().XHomed)
		self.assertIsNone(position.Y())
		self.assertFalse(position.GetPosition().YHomed)
		self.assertIsNone(position.Z())
		self.assertFalse(position.GetPosition().ZHomed)
		self.assertFalse(position.HasHomedPosition())

		position.Reset()
		position.Update("G28 Y")
		self.assertIsNone(position.X())
		self.assertFalse(position.GetPosition().XHomed)
		self.assertEqual(position.Y(), 0)
		self.assertTrue(position.GetPosition().YHomed)
		self.assertIsNone(position.Z())
		self.assertFalse(position.GetPosition().ZHomed)
		self.assertFalse(position.HasHomedPosition())

		position.Reset()
		position.Update("G28 Z")
		self.assertIsNone(position.X())
		self.assertFalse(position.GetPosition().XHomed)
		self.assertIsNone(position.Y())
		self.assertFalse(position.GetPosition().YHomed)
		self.assertEqual(position.Z(), 0)
		self.assertTrue(position.GetPosition().ZHomed)
		self.assertFalse(position.HasHomedPosition())

		position.Reset()
		position.Update("G28 Z X Y")
		self.assertEqual(position.X(), 0)
		self.assertTrue(position.GetPosition().XHomed)
		self.assertEqual(position.Y(), 0)
		self.assertTrue(position.GetPosition().YHomed)
		self.assertEqual(position.Z(), 0)
		self.assertTrue(position.GetPosition().ZHomed)
		self.assertTrue(position.HasHomedPosition())

		position.Reset()
		position.Update("g28")
		position.Update("g1 x0 y0 z0")
		# here we have seen the upded coordinates, but we do not know the position
		self.assertEqual(position.X(), 0)
		self.assertTrue(position.GetPosition().XHomed)
		self.assertEqual(position.Y(), 0)
		self.assertTrue(position.GetPosition().YHomed)
		self.assertEqual(position.Z(), 0)
		self.assertTrue(position.GetPosition().ZHomed)
		# give it another position, now we have homed axis with a known position
		position.Update("g1 x0 y0 z0")
		self.assertEqual(position.X(), 0)
		self.assertTrue(position.GetPosition().XHomed)
		self.assertEqual(position.Y(), 0)
		self.assertTrue(position.GetPosition().YHomed)
		self.assertEqual(position.Z(), 0)
		self.assertTrue(position.GetPosition().ZHomed)
		self.assertTrue(position.HasHomedPosition())

	def test_UpdatePosition_force(self):
		"""Test the UpdatePosition function with the force option set to true."""
		position = Position(self.Settings, self.OctoprintPrinterProfile, False)
		position.Update("G28")
		position.UpdatePosition(x=0, y=0, z=0, e=0, force=True)

		self.assertEqual(position.X(), 0)
		self.assertEqual(position.Y(), 0)
		self.assertEqual(position.Z(), 0)
		self.assertEqual(position.E(), 0)

		position.UpdatePosition(x=1, y=2, z=3, e=4, force=True)
		self.assertEqual(position.X(), 1)
		self.assertEqual(position.Y(), 2)
		self.assertEqual(position.Z(), 3)
		self.assertEqual(position.E(), 4)

		position.UpdatePosition(x=None, y=None, z=None, e=None, force=True)
		self.assertEqual(position.X(), 1)
		self.assertEqual(position.Y(), 2)
		self.assertEqual(position.Z(), 3)
		self.assertEqual(position.E(), 4)

	def test_UpdatePosition_noforce(self):
		"""Test the UpdatePosition function with the force option set to true."""
		position = Position(self.Settings, self.OctoprintPrinterProfile, False)
		# no homed axis
		position.UpdatePosition(x=0, y=0, z=0, e=0)
		self.assertIsNone(position.X())
		self.assertIsNone(position.Y())
		self.assertIsNone(position.Z())
		self.assertIsNone(position.E(), 0)

		# set homed axis, test absolute position (default)
		position.Update("G28")
		position.UpdatePosition(x=0, y=0, z=0)
		self.assertEqual(position.X(), 0)
		self.assertEqual(position.Y(), 0)
		self.assertEqual(position.Z(), 0)
		self.assertEqual(position.E(), 0)

		# update absolute position
		position.UpdatePosition(x=1, y=2, z=3)
		self.assertEqual(position.X(), 1)
		self.assertEqual(position.Y(), 2)
		self.assertEqual(position.Z(), 3)
		self.assertEqual(position.E(), 0)

		# set relative position
		position.Update("G91")
		position.UpdatePosition(x=1, y=1, z=1)
		self.assertEqual(position.X(), 2)
		self.assertEqual(position.Y(), 3)
		self.assertEqual(position.Z(), 4)
		self.assertEqual(position.E(), 0)

		# set extruder absolute
		position.Update("M82")
		position.UpdatePosition(e=100)
		self.assertEqual(position.X(), 2)
		self.assertEqual(position.Y(), 3)
		self.assertEqual(position.Z(), 4)
		self.assertEqual(position.E(), 100)
		position.UpdatePosition(e=-10)
		self.assertEqual(position.X(), 2)
		self.assertEqual(position.Y(), 3)
		self.assertEqual(position.Z(), 4)
		self.assertEqual(position.E(), -10)

		# set extruder relative
		position.Update("M83")
		position.UpdatePosition(e=20)
		self.assertEqual(position.X(), 2)
		self.assertEqual(position.Y(), 3)
		self.assertEqual(position.Z(), 4)
		self.assertEqual(position.E(), 10)
		position.UpdatePosition(e=-1)
		self.assertEqual(position.X(), 2)
		self.assertEqual(position.Y(), 3)
		self.assertEqual(position.Z(), 4)
		self.assertEqual(position.E(), 9)

		position.UpdatePosition(x=1, y=2, z=3, e=4, force=True)
		self.assertEqual(position.X(), 1)
		self.assertEqual(position.Y(), 2)
		self.assertEqual(position.Z(), 3)
		self.assertEqual(position.E(), 4)

		position.UpdatePosition(x=None, y=None, z=None, e=None, force=True)
		self.assertEqual(position.X(), 1)
		self.assertEqual(position.Y(), 2)
		self.assertEqual(position.Z(), 3)
		self.assertEqual(position.E(), 4)

	def test_G90InfluencesExtruder_UpdatePosition(self):
		"""Test G90 for machines where it influences the coordinate system of the extruder."""
		position = Position(self.Settings, self.OctoprintPrinterProfile, True)
		# Make sure the axis is homed
		position.Update("G28")
		# set absolute mode with G90
		position.Update("g90")
		# update the position to 10 (absolute)
		position.UpdatePosition(e=10)
		self.assertEqual(position.E(), 10)
		# update the position to 10 again (absolute) to make sure we are in absolute coordinates.
		position.UpdatePosition(e=10)
		self.assertEqual(position.E(), 10)

		# set relative mode with G90
		position.Update("g91")
		# update the position to 20 (relative)
		position.UpdatePosition(e=20)
		self.assertEqual(position.E(), 30)

	def test_G90InfluencesExtruder_Update(self):
		"""Test G90 for machines where it influences the coordinate system of the extruder."""
		position = Position(self.Settings, self.OctoprintPrinterProfile, True)
		# Make sure the axis is homed
		position.Update("G28")

		# set absolute mode with G90
		position.Update("g90")
		# update the position to 10 (absolute)
		position.Update("G1 E10.0")
		self.assertEqual(position.E(), 10)

		# update the position to 10 again (absolute) to make sure we are in absolute coordinates.
		position.Update("G1 E10.0")
		self.assertEqual(position.E(), 10)

		# set relative mode with G90
		position.Update("g91")
		# update the position to 20 (relative)
		position.Update("G1 E20.0")
		self.assertEqual(position.E(), 30)

	def test_Update(self):
		"""Test the Update() function, which accepts gcode and updates the current position state and extruder state."""
		position = Position(self.Settings, self.OctoprintPrinterProfile, False)
		# no homed axis
		position.Update("G1 x100 y200 z300")
		self.assertIsNone(position.X())
		self.assertIsNone(position.Y())
		self.assertIsNone(position.Z())

		# set homed axis and update absolute position
		position.Update("G28")
		position.Update("G1 x100 y200 z150")
		self.assertEqual(position.X(), 100)
		self.assertEqual(position.Y(), 200)
		self.assertEqual(position.Z(), 150)

		# move again and retest
		position.Update("G1 x101 y199 z151")
		self.assertEqual(position.X(), 101)
		self.assertEqual(position.Y(), 199)
		self.assertEqual(position.Z(), 151)

		# switch to relative and update position
		position.Update("G91")
		position.Update("G1 x-1 y-1 z1.0")
		self.assertEqual(position.X(), 100)
		self.assertEqual(position.Y(), 198)
		self.assertEqual(position.Z(), 152)

		# move again and retest
		position.Update("G1 x-99 y-196 z-149.0")
		self.assertEqual(position.X(), 1)
		self.assertEqual(position.Y(), 2)
		self.assertEqual(position.Z(), 3)

		# go back to absolute and move to origin
		position.Update("G90")
		position.Update("G1 x0 y0 z0.0")
		self.assertEqual(position.X(), 0)
		self.assertEqual(position.Y(), 0)
		self.assertEqual(position.Z(), 0)

	# G92 Test Set Position
	def test_G92SetPosition(self):
		"""Test the G92 command, settings the position."""
		position = Position(self.Settings, self.OctoprintPrinterProfile, False)
		# no homed axis
		position.Update("G92 x10 y20 z30")
		self.assertIsNone(position.X())
		self.assertIsNone(position.Y())
		self.assertIsNone(position.Z())

		# set homed axis, absolute coordinates, and set position
		position.Update("G28")
		position.Update("G90")
		position.Update("G1 x100 y200 z150")
		position.Update("G92 x10 y20 z30")
		self.assertEqual(position.X(), 100)
		self.assertEqual(position.XOffset(), 90)
		self.assertEqual(position.Y(), 200)
		self.assertEqual(position.YOffset(), 180)
		self.assertEqual(position.Z(), 150)
		self.assertEqual(position.ZOffset(), 120)

		# Move to same position and retest
		position.Update("G1 x0 y0 z0")
		self.assertEqual(position.X(), 90)
		self.assertEqual(position.XOffset(), 90)
		self.assertEqual(position.Y(), 180)
		self.assertEqual(position.YOffset(), 180)
		self.assertEqual(position.Z(), 120)
		self.assertEqual(position.ZOffset(), 120)

		# Move and retest
		position.Update("G1 x-10 y10 z20")
		self.assertEqual(position.X(), 80)
		self.assertEqual(position.XOffset(), 90)
		self.assertEqual(position.Y(), 190)
		self.assertEqual(position.YOffset(), 180)
		self.assertEqual(position.Z(), 140)
		self.assertEqual(position.ZOffset(), 120)

		# G92 with no parameters
		position.Update("G92")
		self.assertEqual(position.X(), 80)
		self.assertEqual(position.XOffset(), 80)
		self.assertEqual(position.Y(), 190)
		self.assertEqual(position.YOffset(), 190)
		self.assertEqual(position.Z(), 140)
		self.assertEqual(position.ZOffset(), 140)

	# G92 Test Absolute Movement
	def test_G92AbsoluteMovement(self):
		"""Test the G92 command, move in absolute mode and test results."""
		position = Position(self.Settings, self.OctoprintPrinterProfile, False)

		# set homed axis, absolute coordinates, and set position
		position.Update("G28")
		position.Update("G90")
		position.Update("G1 x100 y200 z150")
		position.Update("G92 x10 y20 z30")
		self.assertEqual(position.X(), 100)
		self.assertEqual(position.XOffset(), 90)
		self.assertEqual(position.Y(), 200)
		self.assertEqual(position.YOffset(), 180)
		self.assertEqual(position.Z(), 150)
		self.assertEqual(position.ZOffset(), 120)

		# move to origin
		position.Update("G1 x-90 y-180 z-120")
		self.assertEqual(position.X(), 0)
		self.assertEqual(position.XOffset(), 90)
		self.assertEqual(position.Y(), 0)
		self.assertEqual(position.YOffset(), 180)
		self.assertEqual(position.Z(), 0)
		self.assertEqual(position.ZOffset(), 120)

		# move back
		position.Update("G1 x0 y0 z0")
		self.assertEqual(position.X(), 90)
		self.assertEqual(position.XOffset(), 90)
		self.assertEqual(position.Y(), 180)
		self.assertEqual(position.YOffset(), 180)
		self.assertEqual(position.Z(), 120)
		self.assertEqual(position.ZOffset(), 120)

	# G92 Test Relative Movement
	def test_G92RelativeMovement(self):
		"""Test the G92 command, move in relative mode and test results."""
		position = Position(self.Settings, self.OctoprintPrinterProfile, False)

		# set homed axis, relative coordinates, and set position
		position.Update("G28")
		position.Update("G91")
		position.Update("G1 x100 y200 z150")
		position.Update("G92 x10 y20 z30")
		self.assertEqual(position.X(), 100)
		self.assertEqual(position.XOffset(), 90)
		self.assertEqual(position.Y(), 200)
		self.assertEqual(position.YOffset(), 180)
		self.assertEqual(position.Z(), 150)
		self.assertEqual(position.ZOffset(), 120)

		# move to origin
		position.Update("G1 x-100 y-200 z-150")
		self.assertEqual(position.X(), 0)
		self.assertEqual(position.XOffset(), 90)
		self.assertEqual(position.Y(), 0)
		self.assertEqual(position.YOffset(), 180)
		self.assertEqual(position.Z(), 0)
		self.assertEqual(position.ZOffset(), 120)

		# advance each axis
		position.Update("G1 x1 y2 z3")
		self.assertEqual(position.X(), 1)
		self.assertEqual(position.XOffset(), 90)
		self.assertEqual(position.Y(), 2)
		self.assertEqual(position.YOffset(), 180)
		self.assertEqual(position.Z(), 3)
		self.assertEqual(position.ZOffset(), 120)

		# advance again
		position.Update("G1 x1 y2 z3")
		self.assertEqual(position.X(), 2)
		self.assertEqual(position.XOffset(), 90)
		self.assertEqual(position.Y(), 4)
		self.assertEqual(position.YOffset(), 180)
		self.assertEqual(position.Z(), 6)
		self.assertEqual(position.ZOffset(), 120)

	def test_HeightAndLayerChanges(self):
		"""Test the height and layer changes."""
		position = Position(self.Settings, self.OctoprintPrinterProfile, False)

		# test initial state
		self.assertIsNone(position.Height())
		self.assertIsNone(position.Layer(), None)
		self.assertFalse(position.IsLayerChange())

		# check without homed axis
		position.Update("G1 x0 y0 z0.20000 e1")
		self.assertEqual(position.Height(), 0)
		self.assertEqual(position.Layer(), 0)
		self.assertFalse(position.IsLayerChange())

		# set homed axis, absolute coordinates, and check height and layer
		position.Update("G28")
		self.assertEqual(position.Height(), 0)
		self.assertEqual(position.Layer(), 0)
		self.assertFalse(position.IsLayerChange())

		# move without extruding, height and layer should not change
		position.Update("G1 x100 y200 z150")
		self.assertEqual(position.Height(), 0)
		self.assertEqual(position.Layer(), 0)
		self.assertFalse(position.IsLayerChange())

		# move to origin, height and layer stuff should stay the same
		position.Update("G1 x0 y0 z0")
		self.assertEqual(position.Height(), 0)
		self.assertEqual(position.Layer(), 0)
		self.assertFalse(position.IsLayerChange())

		# extrude, height change!
		position.Update("G1 x0 y0 z0 e1")
		self.assertEqual(position.Height(), 0)
		self.assertEqual(position.Layer(), 1)
		self.assertTrue(position.IsLayerChange())

		# extrude higher, update layer., this will get rounded to 0.2
		position.Update("G1 x0 y0 z0.1999 e1")
		self.assertEqual(position.Height(), 0.2)
		self.assertEqual(position.Layer(), 2)
		self.assertTrue(position.IsLayerChange())

		# extrude just slightly higher, but with rounding on the same layer
		position.Update("G1 x0 y0 z0.20000 e1")
		self.assertEqual(position.Height(), .2)
		self.assertEqual(position.Layer(), 2)
		self.assertFalse(position.IsLayerChange())

		# extrude again on same layer - Height Previous should now be updated, and IsLayerChange should be false
		position.Update("G1 x0 y0 z0.20000 e1")
		self.assertEqual(position.Height(), .2)
		self.assertEqual(position.Layer(), 2)
		self.assertFalse(position.IsLayerChange())

		# extrude again on same layer - No changes
		position.Update("G1 x0 y0 z0.20000 e1")
		self.assertEqual(position.Height(), .2)
		self.assertEqual(position.Layer(), 2)
		self.assertFalse(position.IsLayerChange())

		# extrude below the current layer - No changes
		position.Update("G1 x0 y0 z0.00000 e1")
		self.assertEqual(position.Height(), .2)
		self.assertEqual(position.Layer(), 2)
		self.assertFalse(position.IsLayerChange())

		# extrude up higher and change the height/layer.  Should never happen, but it's an interesting test case
		position.Update("G1 x0 y0 z0.60000 e1")
		self.assertEqual(position.Height(), .6)
		self.assertEqual(position.Layer(), 3)
		self.assertTrue(position.IsLayerChange())

		# extrude up again
		position.Update("G1 x0 y0 z0.65000 e1")
		self.assertEqual(position.Height(), .65)
		self.assertEqual(position.Layer(), 4)
		self.assertTrue(position.IsLayerChange())

		# extrude on previous layer
		position.Update("G1 x0 y0 z0.60000 e1")
		self.assertEqual(position.Height(), .65)
		self.assertEqual(position.Layer(), 4)
		self.assertFalse(position.IsLayerChange())

		# extrude on previous layer again
		position.Update("G1 x0 y0 z0.60000 e1")
		self.assertEqual(position.Height(), .65)
		self.assertEqual(position.Layer(), 4)
		self.assertFalse(position.IsLayerChange())

		# move up but do not extrude
		position.Update("G1 x0 y0 z0.70000")
		self.assertEqual(position.Height(), .65)
		self.assertEqual(position.Layer(), 4)
		self.assertFalse(position.IsLayerChange())

		# move up but do not extrude a second time
		position.Update("G1 x0 y0 z0.80000")
		self.assertEqual(position.Height(), .65)
		self.assertEqual(position.Layer(), 4)
		self.assertFalse(position.IsLayerChange())

		# extrude at a different height
		position.Update("G1 x0 y0 z0.80000 e.1")
		position.Update("G1 x0 y0 z0.85000 e.1")
		self.assertEqual(.85, position.Height())
		self.assertEqual(6, position.Layer())
		self.assertTrue(position.IsLayerChange())

	# M82 and M83 - Test extruder movement
	def test_ExtruderMovement(self):
		"""Test the M82 and M83 command."""
		position = Position(self.Settings, self.OctoprintPrinterProfile, False)
		previousPos = Pos(self.OctoprintPrinterProfile)
		# test initial position
		self.assertIsNone(position.E())
		self.assertIsNone(position.IsExtruderRelative())
		self.assertIsNone(position.ERelative(previousPos))

		# test movement
		previousPos = Pos(self.OctoprintPrinterProfile, position.GetPosition())
		position.Update("G0 E100")
		self.assertEqual(position.E(), 100)
		# this is somewhat reversed from what we do in the position.py module
		# there we update the pos() object and compare to the current state, so comparing the current state to the
		# previous will result in the opposite sign
		self.assertEqual(position.ERelative(previousPos), -100)

		# switch to absolute movement
		previousPos = Pos(self.OctoprintPrinterProfile, position.GetPosition())
		position.Update("M82")
		self.assertFalse(position.IsExtruderRelative())
		self.assertEqual(position.E(), 100)
		self.assertEqual(position.ERelative(previousPos), 0)

		# move to -25
		previousPos = Pos(self.OctoprintPrinterProfile, position.GetPosition())
		position.Update("G0 E-25")
		self.assertEqual(position.E(), -25)
		self.assertEqual(position.ERelative(previousPos), 125)

		# test movement to origin
		previousPos = Pos(self.OctoprintPrinterProfile, position.GetPosition())
		position.Update("G0 E0")
		self.assertEqual(position.E(), 0)
		self.assertEqual(position.ERelative(previousPos), -25)

		# switch to relative position
		previousPos = Pos(self.OctoprintPrinterProfile, position.GetPosition())
		position.Update("M83")
		position.Update("G0 e1.1")
		self.assertEqual(position.E(), 1.1)
		self.assertEqual(position.ERelative(previousPos), -1.1)

		# move and test
		previousPos = Pos(self.OctoprintPrinterProfile, position.GetPosition())
		position.Update("G0 e1.1")
		self.assertEqual(position.E(), 2.2)
		self.assertEqual(position.ERelative(previousPos), -1.1)

		# move and test
		previousPos = Pos(self.OctoprintPrinterProfile, position.GetPosition())
		position.Update("G0 e-2.2")
		self.assertEqual(position.E(), 0)
		self.assertEqual(position.ERelative(previousPos), 2.2)

	def test_zHop(self):
		"""Test zHop detection."""
		# set zhop distance
		self.Settings.CurrentPrinter().z_hop = .5
		position = Position(self.Settings, self.OctoprintPrinterProfile, False)

		# test initial state
		self.assertFalse(position.IsZHop())

		# check without homed axis
		position.Update("G1 x0 y0 z0")
		self.assertFalse(position.IsZHop())
		position.Update("G1 x0 y0 z0.5")
		self.assertFalse(position.IsZHop())

		# Home axis, check again
		position.Update("G28")
		self.assertFalse(position.IsZHop())
		# Position reports as NotHomed (misnomer, need to replace), needs to get coordinates
		position.Update("G1 x0 y0 z0")

		# Move up without extrude, this is not a zhop since we haven't extruded anything!
		position.Update("g0 z0.5")
		self.assertFalse(position.IsZHop())
		# move back down to 0 and extrude
		position.Update("g0 z0 e1")
		self.assertFalse(position.IsZHop())
		# Move up without extrude, this should trigger zhop start
		position.Update("g0 z0.5")
		self.assertTrue(position.IsZHop())
		# move below zhop threshold
		position.Update("g0 z0.3")
		self.assertFalse(position.IsZHop())

		# move right up to zhop without going over, we are within the rounding error
		position.Update("g0 z0.4999")
		self.assertTrue(position.IsZHop())

		# Extrude on z5
		position.Update("g0 z0.5 e1")
		self.assertFalse(position.IsZHop())

		# partial z lift, , we are within the rounding error
		position.Update("g0 z0.9999")
		self.assertTrue(position.IsZHop())
		# No zhop, we're already at z1
		position.Update("g0 z1")
		self.assertFalse(position.IsZHop())
		# test with extrusion start at 1.5
		position.Update("g0 z1.5 e1")
		self.assertFalse(position.IsZHop())
		# test with extrusion at 2
		position.Update("g0 z2 e1")
		self.assertFalse(position.IsZHop())

		# zhop
		position.Update("g0 z2.5 e0")
		self.assertTrue(position.IsZHop())

		# do not move extruder
		position.Update("no-command")
		self.assertFalse(position.IsZHop())

	# todo:  IsAtCurrent/PreviousPosition tests
	def test_IsAtCurrentPosition(self):
		# Received: x:119.91,y:113.34,z:2.1,e:0.0, Expected: x:119.9145519,y:113.33847,z:2.1
		# G1 X119.915 Y113.338 F7200
		position = Position(self.Settings, self.OctoprintPrinterProfile, False)
		position.Printer.printer_position_confirmation_tolerance = .0051
		position.Update("g28")
		position.Update("G1 X119.915 Y113.338 Z2.1 F7200")
		self.assertTrue(position.IsAtCurrentPosition(119.91, 113.34, 2.1))
		position.Update("g0 x120 y121 z2.1")
		self.assertTrue(position.IsAtPreviousPosition(119.91, 113.34, 2.1))
>>>>>>> 83d842d4


if __name__ == '__main__':
    suite = unittest.TestLoader().loadTestsFromTestCase(Test_Position)
    unittest.TextTestRunner(verbosity=3).run(suite)<|MERGE_RESOLUTION|>--- conflicted
+++ resolved
@@ -8,796 +8,6 @@
 
 
 class Test_Position(unittest.TestCase):
-<<<<<<< HEAD
-    def setUp(self):
-        self.Commands = Commands()
-        self.Settings = OctolapseSettings(NamedTemporaryFile().name)
-        # in the general test case we want auto_detect_position to be false
-        # else we'll have to simulate a position update (m114 return) after
-        # a home (g28) command
-        self.Settings.CurrentPrinter().auto_detect_position = False
-        # since we've set auto_detect_position to false, we need to set
-        # an origin, else X,Y and Z will still be None after a home command
-        self.Settings.CurrentPrinter().origin_x = 0
-        self.Settings.CurrentPrinter().origin_y = 0
-        self.Settings.CurrentPrinter().origin_z = 0
-
-        self.OctoprintPrinterProfile = self.CreateOctoprintPrinterProfile()
-
-    def tearDown(self):
-        del self.Commands
-        del self.Settings
-
-    def CreateOctoprintPrinterProfile(self):
-        return {
-            "volume": {
-                "custom_box": False,
-                "width": 250,
-                "depth": 200,
-                "height": 200
-            }
-        }
-
-    def test_PositionError(self):
-        """Test the IsInBounds function to make sure the program will not attempt to operate after being told to move out of bounds."""
-        position = Position(self.Settings, self.OctoprintPrinterProfile, False)
-
-        # Initial test, should return false without any coordinates
-        self.assertFalse(position.HasPositionError())
-        self.assertIsNone(position.PositionError())
-        # home the axis and test
-        position.Update("G28")
-        self.assertFalse(position.HasPositionError())
-        self.assertIsNone(position.PositionError())
-
-        # X axis tests
-        # reset, home the axis and test again
-        position.Reset()
-        position.Update("G28")
-        self.assertFalse(position.HasPositionError())
-        self.assertIsNone(position.PositionError())
-        # move out of bounds min
-        position.Update("G0 x-0.0001")
-        self.assertTrue(position.HasPositionError())
-        self.assertTrue(position.PositionError() is not None)
-        # move back in bounds
-        position.Update("G0 x0.0")
-        self.assertFalse(position.HasPositionError())
-        self.assertIsNone(position.PositionError())
-        # move to middle
-        position.Update("G0 x125")
-        self.assertFalse(position.HasPositionError())
-        self.assertIsNone(position.PositionError())
-        # move to max
-        position.Update("G0 x250")
-        self.assertFalse(position.HasPositionError())
-        self.assertIsNone(position.PositionError())
-        # move out of bounds max
-        position.Update("G0 x250.0001")
-        self.assertTrue(position.HasPositionError())
-        self.assertTrue(position.PositionError() is not None)
-
-        # Y axis tests
-        # reset, home the axis and test again
-        position.Reset()
-        position.Update("G28")
-        self.assertFalse(position.HasPositionError())
-        self.assertIsNone(position.PositionError())
-        # move out of bounds min
-        position.Update("G0 y-0.0001")
-        self.assertTrue(position.HasPositionError())
-        self.assertTrue(position.PositionError() is not None)
-        # move back in bounds
-        position.Update("G0 y0.0")
-        self.assertFalse(position.HasPositionError())
-        self.assertIsNone(position.PositionError())
-        # move to middle
-        position.Update("G0 y100")
-        self.assertFalse(position.HasPositionError())
-        self.assertIsNone(position.PositionError())
-        # move to max
-        position.Update("G0 y200")
-        self.assertFalse(position.HasPositionError())
-        self.assertIsNone(position.PositionError())
-        # move out of bounds max
-        position.Update("G0 y200.0001")
-        self.assertTrue(position.HasPositionError())
-        self.assertTrue(position.PositionError() is not None)
-
-        # Z axis tests
-        # reset, home the axis and test again
-        position.Reset()
-        position.Update("G28")
-        self.assertFalse(position.HasPositionError())
-        self.assertIsNone(position.PositionError())
-        # move out of bounds min
-        position.Update("G0 z-0.0001")
-        self.assertTrue(position.HasPositionError())
-        self.assertTrue(position.PositionError() is not None)
-        # move back in bounds
-        position.Update("G0 z0.0")
-        self.assertFalse(position.HasPositionError())
-        self.assertIsNone(position.PositionError())
-        # move to middle
-        position.Update("G0 z100")
-        self.assertFalse(position.HasPositionError())
-        self.assertIsNone(position.PositionError())
-        # move to max
-        position.Update("G0 z200")
-        self.assertFalse(position.HasPositionError())
-        self.assertIsNone(position.PositionError())
-        # move out of bounds max
-        position.Update("G0 z200.0001")
-        self.assertTrue(position.HasPositionError())
-        self.assertTrue(position.PositionError() is not None)
-
-    def test_reset(self):
-        """Test init state."""
-        position = Position(self.Settings, self.OctoprintPrinterProfile, False)
-        # reset all initialized vars to something else
-        self.Positions = [Pos(self.OctoprintPrinterProfile)]
-        self.SavedPosition = Pos(self.OctoprintPrinterProfile)
-
-        # reset
-        position.Reset()
-
-        # test initial state
-        self.assertTrue(self.Positions == [])
-        self.assertIsNone(self.SavedPosition)
-
-    def test_Home(self):
-        """Test the home command.  Make sure the position is set to 0,0,0 after the home."""
-        position = Position(self.Settings, self.OctoprintPrinterProfile, False)
-
-        position.Update("G28")
-        self.assertIsNone(position.X())
-        self.assertTrue(position.XHomed)
-        self.assertIsNone(position.Y())
-        self.assertTrue(position.YHomed)
-        self.assertTrue(position.ZHomed)
-        self.assertIsNone(position.Z())
-        self.assertFalse(position.HasHomedPosition())
-        position.Reset()
-        position.Update("G28 X")
-        self.assertIsNone(position.X())
-        self.assertTrue(position.XHomed)
-        self.assertIsNone(position.Y())
-        self.assertFalse(position.YHomed)
-        self.assertIsNone(position.Z())
-        self.assertFalse(position.ZHomed)
-        self.assertFalse(position.HasHomedPosition())
-
-        position.Reset()
-        position.Update("G28 Y")
-        self.assertIsNone(position.X())
-        self.assertFalse(position.XHomed)
-        self.assertIsNone(position.Y())
-        self.assertTrue(position.YHomed)
-        self.assertIsNone(position.Z())
-        self.assertFalse(position.ZHomed)
-        self.assertFalse(position.HasHomedPosition())
-
-        position.Reset()
-        position.Update("G28 Z")
-        self.assertIsNone(position.X())
-        self.assertFalse(position.XHomed)
-        self.assertIsNone(position.Y())
-        self.assertFalse(position.YHomed)
-        self.assertIsNone(position.Z())
-        self.assertTrue(position.ZHomed)
-        self.assertFalse(position.HasHomedPosition())
-
-        position.Reset()
-        position.Update("G28 Z X Y")
-        self.assertIsNone(position.X())
-        self.assertTrue(position.XHomed)
-        self.assertIsNone(position.Y())
-        self.assertTrue(position.YHomed)
-        self.assertIsNone(position.Z())
-        self.assertTrue(position.ZHomed)
-        self.assertFalse(position.HasHomedPosition())
-
-        position.Reset()
-        position.Update("G28 W")
-        self.assertIsNone(position.X())
-        self.assertTrue(position.XHomed)
-        self.assertIsNone(position.Y())
-        self.assertTrue(position.YHomed)
-        self.assertIsNone(position.Z())
-        self.assertTrue(position.ZHomed)
-        self.assertFalse(position.HasHomedPosition())
-
-        position.Reset()
-        position.Update("g28")
-        position.Update("g1 x0 y0 z0")
-        # here we have seen the upded coordinates, but we do not know the position
-        self.assertTrue(position.X() == 0)
-        self.assertTrue(position.XHomed)
-        self.assertTrue(position.Y() == 0)
-        self.assertTrue(position.YHomed)
-        self.assertTrue(position.Z() == 0)
-        self.assertTrue(position.ZHomed)
-        self.assertFalse(position.HasHomedPosition())
-        # give it another position, now we have homed axis with a known position
-        position.Update("g1 x0 y0 z0")
-        self.assertTrue(position.X() == 0)
-        self.assertTrue(position.XHomed)
-        self.assertTrue(position.Y() == 0)
-        self.assertTrue(position.YHomed)
-        self.assertTrue(position.Z() == 0)
-        self.assertTrue(position.ZHomed)
-        self.assertTrue(position.HasHomedPosition())
-
-    def test_UpdatePosition_force(self):
-        """Test the UpdatePosition function with the force option set to true."""
-        position = Position(self.Settings, self.OctoprintPrinterProfile, False)
-        position.UpdatePosition(x=0, y=0, z=0, e=0, force=True)
-
-        self.assertEqual(position.X(), 0)
-        self.assertEqual(position.Y(), 0)
-        self.assertEqual(position.Z(), 0)
-        self.assertEqual(position.E(), 0)
-
-        position.UpdatePosition(x=1, y=2, z=3, e=4, force=True)
-        self.assertEqual(position.X(), 1)
-        self.assertEqual(position.Y(), 2)
-        self.assertEqual(position.Z(), 3)
-        self.assertEqual(position.E(), 4)
-
-        position.UpdatePosition(x=None, y=None, z=None, e=None, force=True)
-        self.assertEqual(position.X(), 1)
-        self.assertEqual(position.Y(), 2)
-        self.assertEqual(position.Z(), 3)
-        self.assertEqual(position.E(), 4)
-
-    def test_UpdatePosition_noforce(self):
-        """Test the UpdatePosition function with the force option set to true."""
-        position = Position(self.Settings, self.OctoprintPrinterProfile, False)
-        # no homed axis
-        position.UpdatePosition(x=0, y=0, z=0, e=0)
-        self.assertIsNone(position.X())
-        self.assertIsNone(position.Y())
-        self.assertIsNone(position.Z())
-        self.assertEqual(position.E(), 0)
-
-        # set homed axis, test absolute position (default)
-        position.XHomed = True
-        position.YHomed = True
-        position.ZHomed = True
-        position.UpdatePosition(x=0, y=0, z=0)
-        self.assertTrue(position.X() == 0)
-        self.assertTrue(position.Y() == 0)
-        self.assertTrue(position.Z() == 0)
-        self.assertTrue(position.E() == 0)
-
-        # update absolute position
-        position.UpdatePosition(x=1, y=2, z=3)
-        self.assertTrue(position.X() == 1)
-        self.assertTrue(position.Y() == 2)
-        self.assertTrue(position.Z() == 3)
-        self.assertTrue(position.E() == 0)
-
-        # set relative position
-        position.IsRelative = True
-        position.UpdatePosition(x=1, y=1, z=1)
-        self.assertTrue(position.X() == 2)
-        self.assertTrue(position.Y() == 3)
-        self.assertTrue(position.Z() == 4)
-        self.assertTrue(position.E() == 0)
-
-        # set extruder absolute
-        position.IsExtruderRelative = False
-        position.UpdatePosition(e=100)
-        self.assertTrue(position.X() == 2)
-        self.assertTrue(position.Y() == 3)
-        self.assertTrue(position.Z() == 4)
-        self.assertTrue(position.E() == 100)
-        position.UpdatePosition(e=-10)
-        self.assertTrue(position.X() == 2)
-        self.assertTrue(position.Y() == 3)
-        self.assertTrue(position.Z() == 4)
-        self.assertTrue(position.E() == -10)
-
-        # set extruder relative
-        position.IsExtruderRelative = True
-        position.UpdatePosition(e=20)
-        self.assertTrue(position.X() == 2)
-        self.assertTrue(position.Y() == 3)
-        self.assertTrue(position.Z() == 4)
-        self.assertTrue(position.E() == 10)
-        position.UpdatePosition(e=-1)
-        self.assertTrue(position.X() == 2)
-        self.assertTrue(position.Y() == 3)
-        self.assertTrue(position.Z() == 4)
-        self.assertTrue(position.E() == 9)
-
-        position.UpdatePosition(x=1, y=2, z=3, e=4, force=True)
-        self.assertTrue(position.X() == 1)
-        self.assertTrue(position.Y() == 2)
-        self.assertTrue(position.Z() == 3)
-        self.assertTrue(position.E() == 4)
-
-        position.UpdatePosition(x=None, y=None, z=None, e=None, force=True)
-        self.assertTrue(position.X() == 1)
-        self.assertTrue(position.Y() == 2)
-        self.assertTrue(position.Z() == 3)
-        self.assertTrue(position.E() == 4)
-
-    def test_G90InfluencesExtruder_UpdatePosition(self):
-        """Test G90 for machines where it influences the coordinate system of the extruder."""
-        position = Position(self.Settings, self.OctoprintPrinterProfile, True)
-        # Make sure the axis is homed
-        position.XHomed = True
-        position.YHomed = True
-        position.ZHomed = True
-        # set absolute mode with G90
-        position.Update("g90")
-        # update the position to 10 (absolute)
-        position.UpdatePosition(e=10)
-        self.assertTrue(position.E() == 10)
-        # update the position to 10 again (absolute) to make sure we are in absolute coordinates.
-        position.UpdatePosition(e=10)
-        self.assertTrue(position.E() == 10)
-
-        # set relative mode with G90
-        position.Update("g91")
-        # update the position to 20 (relative)
-        position.UpdatePosition(e=20)
-        self.assertTrue(position.E() == 30)
-
-    def test_G90InfluencesExtruder_Update(self):
-        """Test G90 for machines where it influences the coordinate system of the extruder."""
-        position = Position(self.Settings, self.OctoprintPrinterProfile, True)
-        # Make sure the axis is homed
-        position.XHomed = True
-        position.YHomed = True
-        position.ZHomed = True
-
-        # set absolute mode with G90
-        position.Update("g90")
-        # update the position to 10 (absolute)
-        position.Update("G1 E10.0")
-        self.assertTrue(position.E() == 10)
-
-        # update the position to 10 again (absolute) to make sure we are in absolute coordinates.
-        position.Update("G1 E10.0")
-        self.assertTrue(position.E() == 10)
-
-        # set relative mode with G90
-        position.Update("g91")
-        # update the position to 20 (relative)
-        position.Update("G1 E20.0")
-        self.assertTrue(position.E() == 30)
-
-    def test_Update(self):
-        """Test the Update() function, which accepts gcode and updates the current position state and extruder state."""
-        position = Position(self.Settings, self.OctoprintPrinterProfile, False)
-        # no homed axis
-        position.Update("G1 x100 y200 z300")
-        self.assertIsNone(position.X())
-        self.assertIsNone(position.Y())
-        self.assertIsNone(position.Z())
-
-        # set homed axis and update absolute position
-        position.Update("G28")
-        position.Update("G1 x100 y200 z150")
-        self.assertTrue(position.X() == 100)
-        self.assertTrue(position.Y() == 200)
-        self.assertTrue(position.Z() == 150)
-
-        # move again and retest
-        position.Update("G1 x101 y199 z151")
-        self.assertTrue(position.X() == 101)
-        self.assertTrue(position.Y() == 199)
-        self.assertTrue(position.Z() == 151)
-
-        # switch to relative and update position
-        position.Update("G91")
-        position.Update("G1 x-1 y-1 z1.0")
-        self.assertTrue(position.X() == 100)
-        self.assertTrue(position.Y() == 198)
-        self.assertTrue(position.Z() == 152)
-
-        # move again and retest
-        position.Update("G1 x-99 y-196 z-149.0")
-        self.assertTrue(position.X() == 1)
-        self.assertTrue(position.Y() == 2)
-        self.assertTrue(position.Z() == 3)
-
-        # go back to absolute and move to origin
-        position.Update("G90")
-        position.Update("G1 x0 y0 z0.0")
-        self.assertTrue(position.X() == 0)
-        self.assertTrue(position.Y() == 0)
-        self.assertTrue(position.Z() == 0)
-
-    # G92 Test Set Position
-    def test_G92SetPosition(self):
-        """Test the G92 command, settings the position."""
-        position = Position(self.Settings, self.OctoprintPrinterProfile, False)
-        # no homed axis
-        position.Update("G92 x10 y20 z30")
-        self.assertIsNone(position.X())
-        self.assertIsNone(position.Y())
-        self.assertIsNone(position.Z())
-
-        # set homed axis, absolute coordinates, and set position
-        position.Update("G28")
-        position.Update("G90")
-        position.Update("G1 x100 y200 z150")
-        position.Update("G92 x10 y20 z30")
-        self.assertTrue(position.X() == 100)
-        self.assertTrue(position.XOffset() == 90)
-        self.assertTrue(position.Y() == 200)
-        self.assertTrue(position.YOffset() == 180)
-        self.assertTrue(position.Z() == 150)
-        self.assertTrue(position.ZOffset() == 120)
-
-        # Move to same position and retest
-        position.Update("G1 x0 y0 z0")
-        self.assertTrue(position.X() == 90)
-        self.assertTrue(position.XOffset() == 90)
-        self.assertTrue(position.Y() == 180)
-        self.assertTrue(position.YOffset() == 180)
-        self.assertTrue(position.Z() == 120)
-        self.assertTrue(position.ZOffset() == 120)
-
-        # Move and retest
-        position.Update("G1 x-10 y10 z20")
-        self.assertTrue(position.X() == 80)
-        self.assertTrue(position.XOffset() == 90)
-        self.assertTrue(position.Y() == 190)
-        self.assertTrue(position.YOffset() == 180)
-        self.assertTrue(position.Z() == 140)
-        self.assertTrue(position.ZOffset() == 120)
-
-        # G92 with no parameters
-        position.Update("G92")
-        self.assertTrue(position.X() == 80)
-        self.assertTrue(position.XOffset() == 80)
-        self.assertTrue(position.Y() == 190)
-        self.assertTrue(position.YOffset() == 190)
-        self.assertTrue(position.Z() == 140)
-        self.assertTrue(position.ZOffset() == 140)
-
-    # G92 Test Absolute Movement
-    def test_G92AbsoluteMovement(self):
-        """Test the G92 command, move in absolute mode and test results."""
-        position = Position(self.Settings, self.OctoprintPrinterProfile, False)
-
-        # set homed axis, absolute coordinates, and set position
-        position.Update("G28")
-        position.Update("G90")
-        position.Update("G1 x100 y200 z150")
-        position.Update("G92 x10 y20 z30")
-        self.assertTrue(position.X() == 100)
-        self.assertTrue(position.XOffset() == 90)
-        self.assertTrue(position.Y() == 200)
-        self.assertTrue(position.YOffset() == 180)
-        self.assertTrue(position.Z() == 150)
-        self.assertTrue(position.ZOffset() == 120)
-
-        # move to origin
-        position.Update("G1 x-90 y-180 z-120")
-        self.assertTrue(position.X() == 0)
-        self.assertTrue(position.XOffset() == 90)
-        self.assertTrue(position.Y() == 0)
-        self.assertTrue(position.YOffset() == 180)
-        self.assertTrue(position.Z() == 0)
-        self.assertTrue(position.ZOffset() == 120)
-
-        # move back
-        position.Update("G1 x0 y0 z0")
-        self.assertTrue(position.X() == 90)
-        self.assertTrue(position.XOffset() == 90)
-        self.assertTrue(position.Y() == 180)
-        self.assertTrue(position.YOffset() == 180)
-        self.assertTrue(position.Z() == 120)
-        self.assertTrue(position.ZOffset() == 120)
-
-    # G92 Test Relative Movement
-    def test_G92RelativeMovement(self):
-        """Test the G92 command, move in relative mode and test results."""
-        position = Position(self.Settings, self.OctoprintPrinterProfile, False)
-
-        # set homed axis, relative coordinates, and set position
-        position.Update("G28")
-        position.Update("G91")
-        position.Update("G1 x100 y200 z150")
-        position.Update("G92 x10 y20 z30")
-        self.assertIsNone(position.X())
-        self.assertTrue(position.XOffset() == 90)
-        self.assertTrue(position.Y() == 200)
-        self.assertTrue(position.YOffset() == 180)
-        self.assertTrue(position.Z() == 150)
-        self.assertTrue(position.ZOffset() == 120)
-
-        # move to origin
-        position.Update("G1 x-100 y-200 z-150")
-        self.assertTrue(position.X() == 0)
-        self.assertTrue(position.XOffset() == 90)
-        self.assertTrue(position.Y() == 0)
-        self.assertTrue(position.YOffset() == 180)
-        self.assertTrue(position.Z() == 0)
-        self.assertTrue(position.ZOffset() == 120)
-
-        # advance each axis
-        position.Update("G1 x1 y2 z3")
-        self.assertTrue(position.X() == 1)
-        self.assertTrue(position.XOffset() == 90)
-        self.assertTrue(position.Y() == 2)
-        self.assertTrue(position.YOffset() == 180)
-        self.assertTrue(position.Z() == 3)
-        self.assertTrue(position.ZOffset() == 120)
-
-        # advance again
-        position.Update("G1 x1 y2 z3")
-        self.assertTrue(position.X() == 2)
-        self.assertTrue(position.XOffset() == 90)
-        self.assertTrue(position.Y() == 4)
-        self.assertTrue(position.YOffset() == 180)
-        self.assertTrue(position.Z() == 6)
-        self.assertTrue(position.ZOffset() == 120)
-
-    def test_HeightAndLayerChanges(self):
-        """Test the height and layer changes."""
-        position = Position(self.Settings, self.OctoprintPrinterProfile, False)
-
-        # test initial state
-        self.assertIsNone(position.Height())
-        self.assertTrue(position.Layer() == 0)
-        self.assertFalse(position.IsLayerChange())
-
-        # check without homed axis
-        position.Update("G1 x0 y0 z0.20000 e1")
-        self.assertIsNone(position.Height())
-        self.assertTrue(position.Layer() == 0)
-        self.assertFalse(position.IsLayerChange())
-
-        # set homed axis, absolute coordinates, and check height and layer
-        position.Update("G28")
-        self.assertIsNone(position.Height())
-        self.assertIsNone(position.HeightPrevious)
-        self.assertTrue(position.Layer() == 0)
-        self.assertFalse(position.IsLayerChange())
-
-        # move without extruding, height and layer should not change
-        position.Update("G1 x100 y200 z150")
-        self.assertIsNone(position.Height())
-        self.assertIsNone(position.HeightPrevious)
-        self.assertTrue(position.Layer() == 0)
-        self.assertFalse(position.IsLayerChange())
-
-        # move to origin, height and layer stuff should stay the same
-        position.Update("G1 x0 y0 z0")
-        self.assertIsNone(position.Height())
-        self.assertIsNone(position.HeightPrevious)
-        self.assertTrue(position.Layer() == 0)
-        self.assertFalse(position.IsLayerChange())
-
-        # extrude, height change!
-        position.Update("G1 x0 y0 z0 e1")
-        self.assertTrue(position.Height() == 0)
-        self.assertTrue(position.HeightPrevious == 0)
-        self.assertTrue(position.Layer() == 1)
-        self.assertTrue(position.IsLayerChange())
-
-        # extrude higher, update layer., this will get rounded to 0.2
-        position.Update("G1 x0 y0 z0.1999 e1")
-        self.assertTrue(position.Height() == 0.2)
-        self.assertTrue(position.HeightPrevious == 0)
-        self.assertTrue(position.Layer() == 2)
-        self.assertTrue(position.IsLayerChange())
-
-        # extrude just slightly higher, but with rounding on the same layer
-        position.Update("G1 x0 y0 z0.20000 e1")
-        self.assertTrue(position.Height() == .2)
-        self.assertTrue(position.HeightPrevious == 0.2)
-        self.assertTrue(position.Layer() == 2)
-        self.assertFalse(position.IsLayerChange())
-
-        # extrude again on same layer - Height Previous should now be updated, and IsLayerChange should be false
-        position.Update("G1 x0 y0 z0.20000 e1")
-        self.assertTrue(position.Height() == .2)
-        self.assertTrue(position.HeightPrevious == .2)
-        self.assertTrue(position.Layer() == 2)
-        self.assertFalse(position.IsLayerChange())
-
-        # extrude again on same layer - No changes
-        position.Update("G1 x0 y0 z0.20000 e1")
-        self.assertTrue(position.Height() == .2)
-        self.assertTrue(position.HeightPrevious == .2)
-        self.assertTrue(position.Layer() == 2)
-        self.assertFalse(position.IsLayerChange())
-
-        # extrude below the current layer - No changes
-        position.Update("G1 x0 y0 z0.00000 e1")
-        self.assertTrue(position.Height() == .2)
-        self.assertTrue(position.HeightPrevious == .2)
-        self.assertTrue(position.Layer() == 2)
-        self.assertFalse(position.IsLayerChange())
-
-        # extrude up higher and change the height/layer.  Should never happen, but it's an interesting test case
-        position.Update("G1 x0 y0 z0.60000 e1")
-        self.assertTrue(position.Height() == .6)
-        self.assertTrue(position.HeightPrevious == .2)
-        self.assertTrue(position.Layer() == 3)
-        self.assertTrue(position.IsLayerChange())
-
-        # extrude up again
-        position.Update("G1 x0 y0 z0.65000 e1")
-        self.assertTrue(position.Height() == .65)
-        self.assertTrue(position.HeightPrevious == .6)
-        self.assertTrue(position.Layer() == 4)
-        self.assertTrue(position.IsLayerChange())
-
-        # extrude on previous layer
-        position.Update("G1 x0 y0 z0.60000 e1")
-        self.assertTrue(position.Height() == .65)
-        self.assertTrue(position.HeightPrevious == .65)
-        self.assertTrue(position.Layer() == 4)
-        self.assertFalse(position.IsLayerChange())
-
-        # extrude on previous layer again
-        position.Update("G1 x0 y0 z0.60000 e1")
-        self.assertTrue(position.Height() == .65)
-        self.assertTrue(position.HeightPrevious == .65)
-        self.assertTrue(position.Layer() == 4)
-        self.assertFalse(position.IsLayerChange())
-
-        # move up but do not extrude
-        position.Update("G1 x0 y0 z0.70000")
-        self.assertTrue(position.Height() == .65)
-        self.assertTrue(position.HeightPrevious == .65)
-        self.assertTrue(position.Layer() == 4)
-        self.assertFalse(position.IsLayerChange())
-
-        # move up but do not extrude a second time
-        position.Update("G1 x0 y0 z0.80000")
-        self.assertTrue(position.Height() == .65)
-        self.assertTrue(position.HeightPrevious == .65)
-        self.assertTrue(position.Layer() == 4)
-        self.assertFalse(position.IsLayerChange())
-
-        # extrude at a different height
-        position.Update("G1 x0 y0 z0.85000 e.001")
-        self.assertTrue(position.Height() == .85)
-        self.assertTrue(position.HeightPrevious == .65)
-        self.assertTrue(position.Layer() == 5)
-        self.assertTrue(position.IsLayerChange())
-
-    # M82 and M83 - Test extruder movement
-    def test_ExtruderMovement(self):
-        """Test the M82 and M83 command."""
-        position = Position(self.Settings, self.OctoprintPrinterProfile, False)
-        previousPos = Pos(self.OctoprintPrinterProfile)
-        # test initial position
-        self.assertIsNone(position.E())
-        self.assertIsNone(position.IsExtruderRelative())
-        self.assertIsNone(position.ERelative(previousPos))
-
-        # test movement
-        previousPos = Pos(self.OctoprintPrinterProfile, position.GetPosition())
-        position.Update("G0 E100")
-        self.assertTrue(position.E() == 100)
-        # this is somewhat reversed from what we do in the position.py module
-        # there we update the pos() object and compare to the current state, so comparing the current state to the
-        # previous will result in the opposite sign
-        self.assertTrue(position.ERelative(previousPos) == -100)
-
-        # switch to absolute movement
-        previousPos = Pos(self.OctoprintPrinterProfile, position.GetPosition())
-        position.Update("M82")
-        self.assertFalse(position.IsExtruderRelative())
-        self.assertTrue(position.E() == 100)
-        self.assertTrue(position.ERelative(previousPos) == 0)
-
-        # move to -25
-        previousPos = Pos(self.OctoprintPrinterProfile, position.GetPosition())
-        position.Update("G0 E-25")
-        self.assertTrue(position.E() == -25)
-        self.assertTrue(position.ERelative(previousPos) == 125)
-
-        # test movement to origin
-        previousPos = Pos(self.OctoprintPrinterProfile, position.GetPosition())
-        position.Update("G0 E0")
-        self.assertTrue(position.E() == 0)
-        self.assertTrue(position.ERelative(previousPos) == -25)
-
-        # switch to relative position
-        previousPos = Pos(self.OctoprintPrinterProfile, position.GetPosition())
-        position.Update("M83")
-        position.Update("G0 e1.1")
-        self.assertTrue(position.E() == 1.1)
-        self.assertTrue(position.ERelative(previousPos) == -1.1)
-
-        # move and test
-        previousPos = Pos(self.OctoprintPrinterProfile, position.GetPosition())
-        position.Update("G0 e1.1")
-        self.assertTrue(position.E() == 2.2)
-        self.assertTrue(position.ERelative(previousPos) == -1.1)
-
-        # move and test
-        previousPos = Pos(self.OctoprintPrinterProfile, position.GetPosition())
-        position.Update("G0 e-2.2")
-        self.assertTrue(position.E() == 0)
-        self.assertTrue(position.ERelative(previousPos) == 2.2)
-
-    def test_zHop(self):
-        """Test zHop detection."""
-        # set zhop distance
-        self.Settings.CurrentPrinter().z_hop = .5
-        position = Position(self.Settings, self.OctoprintPrinterProfile, False)
-
-        # test initial state
-        self.assertFalse(position.IsZHop())
-
-        # check without homed axis
-        position.Update("G1 x0 y0 z0")
-        self.assertFalse(position.IsZHop())
-        position.Update("G1 x0 y0 z0.5")
-        self.assertFalse(position.IsZHop())
-
-        # Home axis, check again
-        position.Update("G28")
-        self.assertFalse(position.IsZHop())
-        # Position reports as NotHomed (misnomer, need to replace), needs to get coordinates
-        position.Update("G1 x0 y0 z0")
-
-        # Move up without extrude, this is not a zhop since we haven't extruded anything!
-        position.Update("g0 z0.5")
-        self.assertFalse(position.IsZHop())
-        # move back down to 0 and extrude
-        position.Update("g0 z0 e1")
-        self.assertFalse(position.IsZHop())
-        # Move up without extrude, this should trigger zhop start
-        position.Update("g0 z0.5")
-        self.assertTrue(position.IsZHop())
-        # move below zhop threshold
-        position.Update("g0 z0.3")
-        self.assertTrue(position.IsZHop())
-
-        # move right up to zhop without going over, we are within the rounding error
-        position.Update("g0 z0.4999")
-        self.assertTrue(position.IsZHop())
-
-        # Extrude on z5
-        position.Update("g0 z0.5 e1")
-        self.assertTrue(position.IsZHop())
-
-        # partial z lift, , we are within the rounding error
-        position.Update("g0 z0.9999")
-        self.assertTrue(position.IsZHop())
-        # zhop to 1
-        position.Update("g0 z1")
-        self.assertTrue(position.IsZHop())
-        # test with extrusion start at 1.5
-        position.Update("g0 z1.5 e1")
-        self.assertTrue(position.IsZHop())
-        # test with extrusion at 2
-        position.Update("g0 z2 e1")
-        self.assertFalse(position.IsZHop())
-
-        # zhop
-        position.Update("g0 z2.5 e0")
-        self.assertTrue(position.IsZHop())
-
-        # do not move extruder
-        position.Update("no-command")
-        self.assertTrue(position.IsZHop())
-
-    # todo:  IsAtCurrent/PreviousPosition tests
-    def test_IsAtCurrentPosition(self):
-        # Received: x:119.91,y:113.34,z:2.1,e:0.0, Expected: x:119.9145519,y:113.33847,z:2.1
-        # G1 X119.915 Y113.338 F7200
-        position = Position(self.Settings, self.OctoprintPrinterProfile, False)
-        position.Printer.printer_position_confirmation_tolerance = .0051
-        position.Update("g28")
-        position.Update("G1 X119.915 Y113.338 Z2.1 F7200")
-        self.assertTrue(position.IsAtCurrentPosition(119.91, 113.34, 2.1))
-        position.Update("g0 x120 y121 z2.1")
-        self.assertTrue(position.IsAtPreviousPosition(119.91, 113.34, 2.1))
-=======
 	def setUp(self):
 		self.Commands = Commands()
 		self.Settings = OctolapseSettings(NamedTemporaryFile().name)
@@ -1555,9 +765,8 @@
 		self.assertTrue(position.IsAtCurrentPosition(119.91, 113.34, 2.1))
 		position.Update("g0 x120 y121 z2.1")
 		self.assertTrue(position.IsAtPreviousPosition(119.91, 113.34, 2.1))
->>>>>>> 83d842d4
 
 
 if __name__ == '__main__':
-    suite = unittest.TestLoader().loadTestsFromTestCase(Test_Position)
-    unittest.TextTestRunner(verbosity=3).run(suite)+	suite = unittest.TestLoader().loadTestsFromTestCase(Test_Position)
+  unittest.TextTestRunner(verbosity=3).run(suite)