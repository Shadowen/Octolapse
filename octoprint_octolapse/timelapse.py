--- conflicted
+++ resolved
@@ -298,11 +298,7 @@
                 positionChangeDict, positionStateChangeDict, extruderChangeDict, triggerChangeList)
             self.HasSentInitialStatus = True
 
-<<<<<<< HEAD
-            if cmd is not None,:
-=======
             if cmd != (None,):
->>>>>>> 898046b0
                 return self._returnGcodeCommandToOctoprint(cmd)
             # if we are here we need to suppress the command
         except Exception as e:
